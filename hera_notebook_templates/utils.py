--- conflicted
+++ resolved
@@ -166,7 +166,6 @@
     fig.legend(custom_lines,labels,bbox_to_anchor=(0.6,0.9),ncol=3)
     fig.show()
     
-<<<<<<< HEAD
 def plot_crosses(uvd, ref_ant):
     ants = uvd.get_ants()
     freqs = (uvd.freq_array[0])*10**(-6)
@@ -223,70 +222,6 @@
                 ax.set_xlabel('freq (MHz)', fontsize=10)
             k += 1
     fig.show()
-
-=======
-def statuses_legend(uv,jd):
-    status_colors = {
-        'dish_maintenance' : 'salmon',
-        'dish_ok' : 'red',
-        'RF_maintenance' : 'peachpuff',
-        'RF_ok' : 'darkorange',
-        'digital_maintenance' : 'plum',
-        'digital_ok' : 'darkorchid',
-        'calibration_maintenance' : 'lightgreen',
-        'calibration_ok' : 'green',
-        'calibration_triage' : 'cyan'}
-    fig = plt.figure(figsize=(10,3))
-    xs = np.linspace(0,10,9)
-    for i,status in enumerate(status_colors.keys()):
-        print(status)
-        color = status_colors[status]
-        print(color)
-        print(xs[i])
-        plt.plot(xs[i],0,color=color,markersize=100,label=status,markerfacecolor=color)
-    plt.legend()
-    plt.show()
-    
-def antenna_statuses_map(uv,jd):
-    
-    plt.figure(figsize=(12,10))
-    nodes, antDict, inclNodes = generate_nodeDict(uv)
-    N = len(inclNodes)
-    i = 0
-    nodePos = geo_sysdef.read_nodes()
-    antPos = geo_sysdef.read_antennas()
-    ants = geo_sysdef.read_antennas()
-#     print(ants)
-    nodes = geo_sysdef.read_nodes()
-    
-    status_colors = {
-        'dish_maintenance' : 'salmon',
-        'dish_ok' : 'red',
-        'RF_maintenance' : 'peachpuff',
-        'RF_ok' : 'darkorange',
-        'digital_maintenance' : 'plum',
-        'digital_ok' : 'darkorchid',
-        'calibration_maintenance' : 'lightgreen',
-        'calibration_ok' : 'green',
-        'calibration_triage' : 'cyan'}
-    h = cm_active.ActiveData(at_date=jd)
-    h.load_apriori()
-    for ant in uv.get_ants():
-        status = h.apriori[f'HH{ant}:A'].status
-        color = status_colors[status]
-        station = 'HH{}'.format(ant)
-        try:
-            this_ant = ants[station]
-        except KeyError:
-            continue
-        x = this_ant['E']
-        y = this_ant['N']
-        plt.plot(x,y,marker="h",markersize=40,color=color)
-        plt.annotate(ant,[x-1,y])
-#     plt.legend(,bbox_to_anchor=(1.15,0.9))
-    plt.xlabel('East')
-    plt.ylabel('North')
->>>>>>> 9a0524a4
     
 def plot_wfs(uvd, pol):
     amps = np.abs(uvd.data_array[:, :, :, pol].reshape(uvd.Ntimes, uvd.Nants_data, uvd.Nfreqs, 1))
