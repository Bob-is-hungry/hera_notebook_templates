--- conflicted
+++ resolved
@@ -470,11 +470,7 @@
     "        auto_bl = [abl for abl in auto_bls if abl[2] == bl[2]][0]\n",
     "        wgts = np.where(red_avg_flags[bl], 0, red_avg_smooth_cal_sum_data[auto_bl]**-2)\n",
     "        wgts /= np.nanmean(np.where(red_avg_flags[bl], np.nan, wgts))  # avoid dynamic range issues\n",
-<<<<<<< HEAD
-    "        \n",
-=======
-    "\n",
->>>>>>> b4f2210e
+    "\n",
     "        # calculate filter properties\n",
     "        bl_vec = (hd.antpos[bl[1]] - hd.antpos[bl[0]])\n",
     "        bl_len = np.linalg.norm(bl_vec[:2]) / constants.c\n",
