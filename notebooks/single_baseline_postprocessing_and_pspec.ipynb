{
 "cells": [
  {
   "cell_type": "markdown",
   "id": "1113161c",
   "metadata": {},
   "source": [
    "# Single Baseline Filtering and Power Spectrum Estimation\n",
    "\n",
    "**by Josh Dillon**, last updated August 21, 2024\n",
    "\n",
    "This notebook is designed to take a single redundantly-averaged unique baseline (typically after LST-binning) and push it through all the way to the power spectrum. It operates on single files that contain a single baseline for all LSTs and both `'ee'` and `'nn'` polarizations. It then can:\n",
    "* Throw out highly flagged times and/or channels\n",
    "* Inpaint autocorrelations to produce a noise model, if necessary\n",
    "* Inpaint cross-correlations (optional)\n",
    "* Delay-filter cross-correlations (optional)\n",
    "* De-interleave by time into multiple waterfalls with independent noise and rephased to the same set of LSTs\n",
    "* Perform crosstalk notch filtering of the FR = 0 mode\n",
    "* Perform main beam top hat fringe-rate filtering\n",
    "* Convert to pseudo-Stokes I and Q\n",
    "* Perform coherent time averaging\n",
    "* Compute power spectra from pairs of interleaves\n",
    "* Estimate noise, accounting for how the fringe-rate filter and the coherent \n",
    "* Incoherent averaging over time and across interleave-pairs\n",
    "\n",
    "This notebook also produces a series of plots and tables to illustrate the progress of the analysis. These include:\n",
    "\n",
    "# [• Table 1: Band Definitions](#Table-1:-Band-Definitions)\n",
    "# [• Figure 1: Bands and Flag Occupancy](#Figure-1:-Bands-and-Flag-Occupancy)\n",
    "# [• Table 2: Fringe-Rate and Crosstalk Filtering Ranges and Losses](#Table-2:-Fringe-Rate-and-Crosstalk-Filtering-Ranges-and-Losses)\n",
    "# [• Figure 2: Waterfalls Before Delay Filtering and/or Inpainting](#Figure-2:-Waterfalls-Before-Delay-Filtering-and/or-Inpainting)\n",
    "# [• Figure 3: Waterfalls After Delay Filtering and/or Inpainting](#Figure-3:-Waterfalls-After-Delay-Filtering-and/or-Inpainting)\n",
    "# [• Figure 4: First Set of De-Interleaved Waterfalls after Cross-Talk Filtering](#Figure-4:-First-Set-of-De-Interleaved-Waterfalls-after-Cross-Talk-Filtering)\n",
    "# [• Figure 5: First Set of De-Interleaved Waterfalls after Main-Beam Fringe-Rate Filtering](#Figure-5:-First-Set-of-De-Interleaved-Waterfalls-after-Main-Beam-Fringe-Rate-Filtering)\n",
    "# [• Figure 6: First Set of De-Interleaved Waterfalls after Forming Pseudo-Stokes I](#Figure-6:-First-Set-of-De-Interleaved-Waterfalls-after-Forming-Pseudo-Stokes-I)\n",
    "# [• Figure 7: First Set of De-Interleaved Waterfalls after Coherent Time Averaging](#Figure-7:-First-Set-of-De-Interleaved-Waterfalls-after-Coherent-Time-Averaging)\n",
    "# [• Figure 8: Interleave-Averaged Power Spectra (Pseudo-Stokes I, Q, U, & V) vs. LST](#Figure-8:-Interleave-Averaged-Power-Spectra-(Pseudo-Stokes-I,-Q,-U,-&-V)-vs.-LST)\n",
    "# [• Figure 9: Interleave-Averaged Power Spectrum SNR vs. LST (Real and Imaginary for pI)](#Figure-9:-Interleave-Averaged-Power-Spectrum-SNR-vs.-LST-(Real-and-Imaginary-for-pI))\n",
    "# [• Figure 10: High Delay Power Spectrum SNR Histograms Before and After Incoherent Averaging](#Figure-10:-High-Delay-Power-Spectrum-SNR-Histograms-Before-and-After-Incoherent-Averaging)\n",
    "# [• Figure 11: Incoherently Averaged Power Spectrum with Error Bars](#Figure-11:-Incoherently-Averaged-Power-Spectrum-with-Error-Bars)\n"
   ]
  },
  {
   "cell_type": "code",
   "execution_count": null,
   "id": "fb876146",
   "metadata": {},
   "outputs": [],
   "source": [
    "import time\n",
    "tstart = time.time()"
   ]
  },
  {
   "cell_type": "code",
   "execution_count": null,
   "id": "768d3d98",
   "metadata": {},
   "outputs": [],
   "source": [
    "import os\n",
    "os.environ['HDF5_USE_FILE_LOCKING'] = 'FALSE'\n",
    "import h5py\n",
    "import hdf5plugin  # REQUIRED to have the compression plugins available\n",
    "import numpy as np\n",
    "import pandas as pd\n",
    "import glob\n",
    "import re\n",
    "from functools import reduce\n",
    "import matplotlib.pyplot as plt\n",
    "import matplotlib\n",
    "import copy\n",
    "import warnings\n",
    "from astropy import units\n",
    "from scipy import constants, interpolate, special\n",
    "from pyuvdata import UVFlag, UVData, UVCal, UVBeam\n",
    "from pyuvdata import utils as uvutils\n",
    "from hera_cal import io, utils, abscal, vis_clean, frf, datacontainer, noise, redcal\n",
    "from hera_cal.smooth_cal import CalibrationSmoother, dpss_filters, solve_2D_DPSS\n",
    "from hera_qm import ant_class, xrfi, metrics_io\n",
    "from hera_qm.time_series_metrics import true_stretches\n",
    "from hera_filters import dspec\n",
    "import hera_pspec as hp\n",
    "import uvtools\n",
    "from IPython.display import display, HTML\n",
    "%matplotlib inline\n",
    "\n",
    "from HERA_FRF_cov import FRF_cov_calc"
   ]
  },
  {
   "cell_type": "markdown",
   "id": "1b026f1c",
   "metadata": {},
   "source": [
    "## Parse settings"
   ]
  },
  {
   "cell_type": "code",
   "execution_count": null,
   "id": "5a6fb9c6",
   "metadata": {},
   "outputs": [],
   "source": [
    "# Notebook settings\n",
    "PLOT = os.environ.get(\"PLOT\", \"TRUE\").upper() == \"TRUE\"\n",
    "SAVE_RESULTS = os.environ.get(\"PLOT\", \"TRUE\").upper() == \"TRUE\"\n",
    "\n",
    "# Data settings\n",
    "SINGLE_BL_FILE = os.environ.get(\"SINGLE_BL_FILE\", '')\n",
    "OUT_PSPEC_FILE = os.environ.get(\"OUT_PSPEC_FILE\", SINGLE_BL_FILE.replace('.uvh5', '.pspec.h5'))\n",
    "\n",
    "# Band settings\n",
    "BAND_STR = os.environ.get(\"BAND_STR\", '50.1~62.2,62.7~73.8,74.6~87.4,108.0~124.5,125.3~136.2,138.3~148.2,'\n",
    "                                      '148.5~159.2,159.3~175.2,175.3~189.2,191.5~208.5,208.7~222.9,223.6~231.1') # in MHz\n",
    "\n",
    "# Inpainting settings \n",
    "ALREADY_INPAINTED = os.environ.get(\"ALREADY_INPAINTED\", \"FALSE\").upper() == \"TRUE\"\n",
    "PERFORM_INPAINT = os.environ.get(\"PERFORM_INPAINT\", \"FALSE\").upper() == \"TRUE\"\n",
    "INPAINT_MIN_DLY = float(os.environ.get(\"INPAINT_MIN_DLY\", 500.0)) # in ns\n",
    "INPAINT_HORIZON = float(os.environ.get(\"INPAINT_HORIZON\", 1.0))\n",
    "INPAINT_STANDOFF = float(os.environ.get(\"INPAINT_STANDOFF\", 0.0)) # in ns\n",
    "INPAINT_EIGENVAL_CUTOFF = float(os.environ.get(\"INPAINT_EIGENVAL_CUTOFF\", 1e-12))\n",
    "\n",
    "# Delay filtering settings\n",
    "PERFORM_DLY_FILT = os.environ.get(\"PERFORM_DLY_FILT\", \"FALSE\").upper() == \"TRUE\"\n",
    "DLY_FILT_MIN_DLY = float(os.environ.get(\"DLY_FILT_MIN_DLY\", 150.0)) # in ns\n",
    "DLY_FILT_HORIZON = float(os.environ.get(\"DLY_FILT_HORIZON\", 1.0))\n",
    "DLY_FILT_STANDOFF = float(os.environ.get(\"DLY_FILT_STANDOFF\", 0.0)) # in ns\n",
    "DLY_FILT_EIGENVAL_CUTOFF = float(os.environ.get(\"DLY_FILT_EIGENVAL_CUTOFF\", 1e-12))\n",
    "\n",
    "# Flagging settings\n",
    "USE_BAND_AVG_NSAMPLES = os.environ.get(\"USE_BAND_AVG_NSAMPLES\", \"FALSE\").upper() == \"TRUE\"  # for time filtering, time averaging, and power spectrum estimation\n",
    "FLAG_COHERENT_CHUNKS = os.environ.get(\"FLAG_COHERENT_CHUNKS\", \"FALSE\").upper() == \"TRUE\"\n",
    "FM_CUT_FREQ = float(os.environ.get(\"FM_CUT_FREQ\", 100e6)) # in Hz\n",
    "PIXEL_FLAG_CUT = float(os.environ.get(\"PIXEL_FLAG_CUT\", .75))\n",
    "INTEGRATION_FLAG_CUT = float(os.environ.get(\"INTEGRATION_FLAG_CUT\", .2))\n",
    "CHANNEL_FLAG_CUT = float(os.environ.get(\"CHANNEL_FLAG_CUT\", .5))  # If neither PERFORM_INPAINT nor PERFORM_DLY_FILT, this is ignored\n",
    "if (not PERFORM_INPAINT) and (not PERFORM_DLY_FILT):\n",
    "    CHANNEL_FLAG_CUT = 0.0\n",
    "    PIXEL_FLAG_CUT = 0.0\n",
    "    \n",
    "# FRF and time-averaging settings\n",
    "NINTERLEAVE = int(os.environ.get(\"EIGENVAL_CUTOFF\", 4)) # number of interleaves to independently FRF\n",
    "XTALK_FR = float(os.environ.get(\"XTALK_FR\", 0.01)) # Fringe rate half-width in Hz used for fringe rate filtering crosstalk\n",
    "FR_SPECTRA_FILE = os.environ.get(\"FR_SPECTRA_FILE\", \"/lustre/aoc/projects/hera/zmartino/hera_frf/spectra_cache/spectra_cache_hera_core.h5\")\n",
    "FR_QUANTILE_LOW = float(os.environ.get(\"FR_QUANTILE_LOW\", 0.05))\n",
    "FR_QUANTILE_HIGH = float(os.environ.get(\"FR_QUANTILE_HIGH\", 0.95))\n",
    "FR_EIGENVAL_CUTOFF = float(os.environ.get(\"FR_EIGENVAL_CUTOFF\", 1e-12))\n",
    "TARGET_AVERAGING_TIME = 300 # coherent integration time in seconds. Actual time might be less to so that all interleaves have the same number of samples averaged\n",
    "\n",
    "# Power spectrum settings\n",
    "EFIELD_HEALPIX_BEAM_FILE = os.environ.get(\"EFIELD_HEALPIX_BEAM_FILE\", \"/lustre/aoc/projects/hera/h6c-analysis/IDR2/beams/NF_HERA_Vivaldi_efield_beam_healpix.fits\")\n",
    "TAPER = os.environ.get(\"TAPER\", \"bh\") # taper applied when doing power spectra\n",
    "INCLUDE_INTERLEAVE_AUTO_PS = os.environ.get(\"INCLUDE_INTERLEAVE_AUTO_PS\", \"FALSE\").upper() == \"TRUE\"\n",
    "STORE_WINDOW_FUNCTIONS = os.environ.get(\"STORE_WINDOW_FUNCTIONS\", \"FALSE\").upper() == \"TRUE\""
   ]
  },
  {
   "cell_type": "code",
   "execution_count": null,
   "id": "701a8f1f",
   "metadata": {},
   "outputs": [],
   "source": [
    "# Example set of settings\n",
    "# SINGLE_BL_FILE = '/lustre/aoc/projects/hera/h6c-analysis/IDR2/lstbin-outputs/redavg-smoothcal-inpaint-500ns-lstcal/inpaint/single_baseline_files/single_baseline_files/zen.LST.baseline.0_4.sum.uvh5' \n",
    "# OUT_PSPEC_FILE = '/lustre/aoc/projects/hera/jsdillon/H6C/PSPEC/pspec_out/zen.LST.baseline.0_4.sum.pspec.h5'\n",
    "# ALREADY_INPAINTED = True\n",
    "# PERFORM_INPAINT = False\n",
    "# PERFORM_DLY_FILT = False\n",
    "# USE_BAND_AVG_NSAMPLES = True \n",
    "# CHANNEL_FLAG_CUT = 0.0\n",
    "# SAVE_RESULTS = False"
   ]
  },
  {
   "cell_type": "markdown",
   "id": "9cab4670",
   "metadata": {},
   "source": [
    "# DELETEME: Using example settings for ease of development purposes"
   ]
  },
  {
   "cell_type": "code",
   "execution_count": null,
   "id": "b312f4ab",
   "metadata": {},
   "outputs": [],
   "source": [
    "\n",
    "SINGLE_BL_FILE = '/lustre/aoc/projects/hera/h6c-analysis/IDR2/lstbin-outputs/redavg-smoothcal-inpaint-500ns-lstcal/inpaint/single_baseline_files/zen.LST.baseline.0_4.sum.uvh5' \n",
    "OUT_PSPEC_FILE = '/lustre/aoc/projects/hera/mwilensk/H6C/PSPEC/pspec_out/zen.LST.baseline.0_4.sum.pspec.h5'\n",
    "ALREADY_INPAINTED = True\n",
    "PERFORM_INPAINT = False\n",
    "PERFORM_DLY_FILT = False\n",
    "USE_BAND_AVG_NSAMPLES = True \n",
    "CHANNEL_FLAG_CUT = 0.0\n",
    "SAVE_RESULTS = False"
   ]
  },
  {
   "cell_type": "code",
   "execution_count": null,
   "id": "0aded501",
   "metadata": {},
   "outputs": [],
   "source": [
    "# Print settings\n",
    "for setting in ['PLOT', 'SAVE_RESULTS',\n",
    "                'SINGLE_BL_FILE', 'OUT_PSPEC_FILE',\n",
    "                'BAND_STR',\n",
    "                'ALREADY_INPAINTED', 'PERFORM_INPAINT', 'INPAINT_MIN_DLY', 'INPAINT_HORIZON', 'INPAINT_STANDOFF', 'INPAINT_EIGENVAL_CUTOFF',\n",
    "                'PERFORM_DLY_FILT', 'DLY_FILT_MIN_DLY', 'DLY_FILT_HORIZON', 'DLY_FILT_STANDOFF', 'DLY_FILT_EIGENVAL_CUTOFF',\n",
    "                'USE_BAND_AVG_NSAMPLES', 'FM_CUT_FREQ', 'PIXEL_FLAG_CUT', 'INTEGRATION_FLAG_CUT', 'CHANNEL_FLAG_CUT',  \n",
    "                'NINTERLEAVE', 'XTALK_FR', 'FR_SPECTRA_FILE', 'FR_QUANTILE_LOW', 'FR_QUANTILE_HIGH', 'FR_EIGENVAL_CUTOFF', 'TARGET_AVERAGING_TIME',\n",
    "                'EFIELD_HEALPIX_BEAM_FILE', 'TAPER', 'INCLUDE_INTERLEAVE_AUTO_PS', 'STORE_WINDOW_FUNCTIONS']:\n",
    "        if issubclass(type(eval(setting)), str):\n",
    "            print(f'{setting} = \"{eval(setting)}\"')\n",
    "        else:\n",
    "            print(f'{setting} = {eval(setting)}')"
   ]
  },
  {
   "cell_type": "code",
   "execution_count": null,
   "id": "a6a6337c",
   "metadata": {},
   "outputs": [],
   "source": [
    "# Debugging settings (for advanced users, otherwise leave all False)\n",
    "USE_SIMULATED_NOISE = False  # replaces data with random white noise with the statistics of the autos\n",
    "FLAT_AUTOS = False  # sets autos to flat 10000 Jy\n",
    "NO_FLAGS_FLAT_NSAMPLES = False  # sets all flags to False and all nsamples to the median value for the baseline\n",
    "SKIP_XTALK_AND_FRF = False  # doesn't perform any kind of time-based filtering"
   ]
  },
  {
   "cell_type": "markdown",
   "id": "81076cef",
   "metadata": {},
   "source": [
    "## Load Data"
   ]
  },
  {
   "cell_type": "code",
   "execution_count": null,
   "id": "cf6442f2",
   "metadata": {},
   "outputs": [],
   "source": [
    "# figure out ANTPAIR and corresponding AUTO_BL_FILE\n",
    "ANTPAIR = tuple([int(ant) for ant in re.search(r'\\d+_\\d+', SINGLE_BL_FILE).group().split('_')])\n",
    "all_files = glob.glob(SINGLE_BL_FILE.replace(f'{ANTPAIR[0]}_{ANTPAIR[1]}', '*'))\n",
    "AUTO_BL_FILE = sorted([f for f in all_files if len(set(re.search(r'\\d+_\\d+', f).group().split('_'))) == 1])[0]"
   ]
  },
  {
   "cell_type": "markdown",
   "id": "c1db0856",
   "metadata": {},
   "source": [
    "# Added a four_pol option here"
   ]
  },
  {
   "cell_type": "code",
   "execution_count": null,
   "id": "561e6dbe",
   "metadata": {},
   "outputs": [],
   "source": [
    "polarizations = [\"ee\", \"nn\"]\n",
    "\n",
    "four_pol = False\n",
    "if four_pol: \n",
    "    polarizations += [\"en\", \"ne\"]\n",
    "# load data for both crosses and autos with times corresponding only to those in the crosses\n",
    "single_bl_times = np.array(io.HERAData(SINGLE_BL_FILE).times)\n",
    "hd = io.HERAData([AUTO_BL_FILE, SINGLE_BL_FILE])\n",
<<<<<<< HEAD
    "data, flags, nsamples = hd.read(times=single_bl_times, polarizations=polarizations)"
=======
    "data, flags, nsamples = hd.read(times=single_bl_times)\n",
    "cross_bls = [ANTPAIR + (pol,) for pol in data.pols()]"
>>>>>>> dc93cad3
   ]
  },
  {
   "cell_type": "code",
   "execution_count": null,
   "id": "ebc97db0",
   "metadata": {
    "code_folding": []
   },
   "outputs": [],
   "source": [
    "# check that non-finite data is flagged and flagged data is set to 0\n",
    "for bl in cross_bls:\n",
    "    assert np.all(flags[bl][~np.isfinite(data[bl])])\n",
    "    data[bl][~np.isfinite(data[bl])] = 0\n",
    "    data[bl][flags[bl]] = 0"
   ]
  },
  {
   "cell_type": "code",
   "execution_count": null,
   "id": "238d1068",
   "metadata": {},
   "outputs": [],
   "source": [
    "auto_antpair = sorted(set([k[0:2] for k in data.bls() if k[0] == k[1]]))[0]\n",
    "df = np.median(np.diff(data.freqs))\n",
    "dt = np.median(np.diff(data.times)) * 24 * 3600\n",
    "# Calculate averaging time that divides neatly into NINTERLEAVE\n",
    "AVERAGING_TIME = TARGET_AVERAGING_TIME / (dt * (1 + 1e-10)) // NINTERLEAVE * (dt * (1 + 1e-10)) * NINTERLEAVE \n",
    "print(f'Using an actual coherent averaging time of {AVERAGING_TIME:.3f} seconds to ensure even interleaving.')"
   ]
  },
  {
   "cell_type": "markdown",
   "id": "88661f5c",
   "metadata": {},
   "source": [
    "## NSamples Cut"
   ]
  },
  {
   "cell_type": "code",
   "execution_count": null,
   "id": "405a02cf",
   "metadata": {},
   "outputs": [],
   "source": [
    "# Removes all pixels that are more than 50% (by default) flagged relative to the maximum in that integration.\n",
    "# This is done above and below FM separately because it's possible for a baseline to be entirely flagged above or below but not both.\n",
    "FM_ind = np.argmin(np.abs(data.freqs - FM_CUT_FREQ))\n",
    "for bl in cross_bls:\n",
    "    npix_flagged_before = np.sum(nsamples[bl] == 0)\n",
    "    for fslice in [slice(0, FM_ind), slice(FM_ind, -1)]:\n",
    "        flags[bl][:, fslice][(nsamples[bl][:, fslice] < PIXEL_FLAG_CUT * np.max(nsamples[bl][:, fslice], axis=1, keepdims=True))] = True\n",
    "        nsamples[bl][flags[bl]] = 0\n",
    "    print(f'{bl}: flagging {np.sum(nsamples[bl] == 0) - npix_flagged_before} pixels.')    \n",
    "\n",
    "# Remove all integrations that have fewer integrations than 20% (by default) of the best-observed integration\n",
    "nsamples_by_time = np.sum([np.where(flags[bl], 0, nsamples[bl]) for bl in cross_bls], axis=(0, 2))\n",
    "for bl in cross_bls:\n",
    "    print(f'{bl}: flagging {np.sum((nsamples_by_time < INTEGRATION_FLAG_CUT  * np.max(nsamples_by_time)) & ~np.all(flags[bl], axis=1))} times.')\n",
    "    flags[bl][nsamples_by_time < INTEGRATION_FLAG_CUT  * np.max(nsamples_by_time), :] = True\n",
    "    nsamples[bl][flags[bl]] = 0\n",
    "\n",
    "# Remove all channels that are more than 50% (by default) flagged (relative to the best-observed channel)\n",
    "nsamples_by_chan = np.sum([np.where(flags[bl], 0, nsamples[bl]) for bl in cross_bls], axis=(0, 1))\n",
    "for bl in cross_bls:\n",
    "    print(f'{bl}: flagging {np.sum((nsamples_by_chan < CHANNEL_FLAG_CUT * np.max(nsamples_by_chan)) & ~np.all(flags[bl], axis=0))} channels.')    \n",
    "    flags[bl][:, nsamples_by_chan < CHANNEL_FLAG_CUT * np.max(nsamples_by_chan)] = True\n",
    "    nsamples[bl][flags[bl]] = 0"
   ]
  },
  {
   "cell_type": "markdown",
   "id": "8a0fe4ed",
   "metadata": {},
   "source": [
    "## Define and show bands"
   ]
  },
  {
   "cell_type": "code",
   "execution_count": null,
   "id": "7304801c",
   "metadata": {},
   "outputs": [],
   "source": [
    "bands = [tuple([float(edge) for edge in band.split('~')]) for band in BAND_STR.strip().split(',')]\n",
    "all_zs = 1420405751.768 / data.freqs - 1\n",
    "min_freqs = [(np.min(data.freqs[data.freqs >= (1e6 * b[0])]) - df / 2) / 1e6 for b in bands]\n",
    "max_freqs = [(np.max(data.freqs[data.freqs <= (1e6 * b[1])]) + df / 2) / 1e6 for b in bands]\n",
    "min_chan = [np.min(np.arange(len(data.freqs))[data.freqs >= (1e6 * b[0])]) for b in bands]\n",
    "max_chan = [np.max(np.arange(len(data.freqs))[data.freqs <= (1e6 * b[1])]) for b in bands]\n",
    "band_slices = [slice(minc, maxc+1) for minc, maxc in zip(min_chan, max_chan)]\n",
    "nchans = [maxc - minc + 1 for minc, maxc in zip(min_chan, max_chan)]\n",
    "bandwidth = [f'{nc * df / 1e6:.1f}' for nc in nchans]\n",
    "avg_zs = [np.mean(all_zs[(data.freqs >= (1e6 * b[0])) & (data.freqs <= (1e6 * b[1]))]) for b in bands]"
   ]
  },
  {
   "cell_type": "code",
   "execution_count": null,
   "id": "7ea71d79",
   "metadata": {},
   "outputs": [],
   "source": [
    "def plot_bands():\n",
    "    plt.figure(figsize=(18, 6), dpi=100)\n",
    "    to_plot = np.mean([nsamples[ANTPAIR + ('ee',)], nsamples[ANTPAIR + ('nn',)]], axis=(0, 1)) \n",
    "    plt.plot(data.freqs/1e6, to_plot, 'k.-', lw=.5, ms=4, label='Included in a band')\n",
    "\n",
    "    plt.xlabel('Frequency (MHz)')\n",
    "    plt.ylabel(f'Average Nsamples on {ANTPAIR}')\n",
    "\n",
    "    in_any_band = np.sum([(data.freqs / 1e6 <= band[1]) & (data.freqs / 1e6 >= band[0]) for band in bands], axis=0).astype(bool)\n",
    "    plt.plot(data.freqs[~in_any_band] / 1e6, to_plot[~in_any_band], 'r.', lw=.5, ms=4, label='Excluded from all bands')\n",
    "    plt.legend(loc='lower left')\n",
    "\n",
    "    for i, band in enumerate(bands):\n",
    "        plt.axvspan(band[0], band[1], alpha=.3, color=f'C{i}', zorder=0)\n",
    "        plt.text((band[0] + band[1]) / 2, np.max(to_plot) * 1.05, f'Band {i + 1}', ha='center', va='bottom',\n",
    "                 bbox=dict(facecolor='w', edgecolor='black', alpha=.75, boxstyle='round'))\n",
    "\n",
    "    plt.ylim([-1, np.max(to_plot) * 1.1])    \n",
    "\n",
    "\n",
    "    for freq in [117.19, 133.11, 152.25, 167.97]:\n",
    "        plt.axvline(freq, ls='--', color='k')\n",
    "\n",
    "    for i, freq in enumerate([(117.19 + 133.11)/2, (152.25 + 167.97)/2]):    \n",
    "        plt.text(freq, np.max(to_plot) * .03, f'H1C IDR3\\nBand {i + 1}', ha='center', va='bottom',\n",
    "                 bbox=dict(facecolor='w', edgecolor='black', alpha=.75, boxstyle='round', ls='--'))\n",
    "\n",
    "    plt.tight_layout()\n",
    "\n",
    "def show_band_table():\n",
    "    table = pd.DataFrame({'Band': np.arange(len(bands)) + 1,\n",
    "                          'Channel Range': [f'{c0} — {c1}' for c0, c1 in zip(min_chan, max_chan)],\n",
    "                          '# of Channels': nchans,\n",
    "                          'Frequency Range (MHz)': [f'{f0:.1f} — {f1:.1f}' for f0, f1 in zip(min_freqs, max_freqs)],\n",
    "                          '$\\\\Delta\\\\nu$ (MHz)': bandwidth,\n",
    "                          '$z$ Range': [f'{1420.405751768 / f1 - 1:.2f} — {1420.405751768 / f0 - 1:.1f}' for f0, f1 in zip(min_freqs, max_freqs)],\n",
    "                          'Center $z$': [f'{(1420.405751768 / f1 - 1) / 2 +  (1420.405751768 / f0 - 1) / 2:.1f}' for f0, f1 in zip(min_freqs, max_freqs)],\n",
    "                          'Delta $z$': [f'{(1420.405751768 / f0 - 1) -  (1420.405751768 / f1 - 1):.1f}' for f0, f1 in zip(min_freqs, max_freqs)],\n",
    "                         })\n",
    "    return table.style.hide().to_html()"
   ]
  },
  {
   "cell_type": "markdown",
   "id": "3b701589",
   "metadata": {},
   "source": [
    "# *Table 1: Band Definitions*"
   ]
  },
  {
   "cell_type": "code",
   "execution_count": null,
   "id": "3aa98171",
   "metadata": {},
   "outputs": [],
   "source": [
    "HTML(show_band_table())"
   ]
  },
  {
   "cell_type": "markdown",
   "id": "ec9c3c1a",
   "metadata": {},
   "source": [
    "# *Figure 1: Bands and Flag Occupancy*\n",
    "\n",
    "This figure illustrates the definition of the various bands in which the power spectrum is to be estimated, which frequencies are included/excluded, as well as the showing the fraction of each channel flagged."
   ]
  },
  {
   "cell_type": "code",
   "execution_count": null,
   "id": "d881abdf",
   "metadata": {
    "scrolled": true
   },
   "outputs": [],
   "source": [
    "if PLOT: plot_bands()"
   ]
  },
  {
   "cell_type": "markdown",
   "id": "9aa194bd",
   "metadata": {},
   "source": [
    "## Figure out slicing"
   ]
  },
  {
   "cell_type": "code",
   "execution_count": null,
   "id": "ffc08525",
   "metadata": {},
   "outputs": [],
   "source": [
    "# figure out high and low bands\n",
    "FM_ind = np.argmin(np.abs(data.freqs - FM_CUT_FREQ))\n",
    "unflagged_chans = np.argwhere(~np.all([np.all(flags[bl], axis=0) for bl in flags], axis=0)).squeeze()\n",
    "low_band = slice(np.min(unflagged_chans), np.max(unflagged_chans[unflagged_chans < FM_ind]) + 1)\n",
    "high_band = slice(np.min(unflagged_chans[unflagged_chans > FM_ind]), np.max(unflagged_chans) + 1)\n",
    "print(f'Below FM Frequency Slice: {low_band}')\n",
    "print(f'Above FM Frequency Slice: {high_band}')\n",
    "\n",
    "# figure out the range of times that includes all unflagged times (though may still have some flags) for all polarizations\n",
    "ORed_flags = np.any([np.all(flags[bl], axis=1) for bl in cross_bls], axis=0)\n",
    "tslice = slice(true_stretches(~ORed_flags)[0].start, true_stretches(~ORed_flags)[-1].stop)\n",
    "print(f'Time Slice Excluded Edge Flags: {tslice}')"
   ]
  },
  {
   "cell_type": "code",
   "execution_count": null,
   "id": "881e243f",
   "metadata": {},
   "outputs": [],
   "source": [
    "# FOR DIAGNOSTICS/DEBUGGING ONLY: unflag everything and set nsamples to the median\n",
    "if NO_FLAGS_FLAT_NSAMPLES:\n",
    "    for bl in cross_bls:\n",
    "        flags[bl][tslice, :] = False\n",
    "        nsamples[bl][tslice, :] = np.median([nsamples[bl][tslice, :] for bl in cross_bls])\n",
    "    \n",
    "# FOR DIAGNOSTICS/DEBUGGING ONLY: make all the autos a flat 10,000 Jy \n",
    "if FLAT_AUTOS:\n",
    "    for bl in data:\n",
    "        if bl[0] == bl[1]:\n",
    "            data[bl] = 10000 * np.ones_like(data[bl])"
   ]
  },
  {
   "cell_type": "markdown",
   "id": "ffa2c297",
   "metadata": {},
   "source": [
    "## Figure out per-band fringe-rate filter ranges"
   ]
  },
  {
   "cell_type": "code",
   "execution_count": null,
   "id": "0243a535",
   "metadata": {},
   "outputs": [],
   "source": [
    "# TODO: graduate this code into hera_cal\n",
    "\n",
    "# load relevant FR spectrum vs. frequency and associated metadata\n",
    "with h5py.File(FR_SPECTRA_FILE, \"r\") as h5f:\n",
    "    metadata = h5f[\"metadata\"]\n",
    "    bl_to_index_map = {tuple(ap): int(index) for index, antpairs in metadata[\"baseline_groups\"].items() for ap in antpairs}\n",
    "    spectrum_freqs = metadata[\"frequencies_MHz\"][()] * 1e6\n",
    "    m_modes = metadata[\"erh_mode_integer_index\"][()]\n",
    "    if ANTPAIR in bl_to_index_map:\n",
    "        mmode_spectrum = h5f[\"erh_mode_power_spectrum\"][:, :, bl_to_index_map[ANTPAIR]]\n",
    "    else:\n",
    "        # If ANTPAIR is not in the FR_SPECTRA_FILE, but the reverse is, also reverse the spectrum\n",
    "        mmode_spectrum = h5f[\"erh_mode_power_spectrum\"][:, :, bl_to_index_map[ANTPAIR[::-1]]]\n",
    "        m_modes *= -1"
   ]
  },
  {
   "cell_type": "code",
   "execution_count": null,
   "id": "ee58a2ac",
   "metadata": {
    "scrolled": true
   },
   "outputs": [],
   "source": [
    "# TODO: graduate this code into hera_cal\n",
    "\n",
    "# convert to fringe rate, accouting for the fact that we have less than 24 hours of LST\n",
    "def m2f(m_modes):\n",
    "    # Convert m-modes to fringe-rates in mHz.\n",
    "    return m_modes / units.sday.to(units.ks)\n",
    "times_ks = (data.times[tslice] - data.times[0] + np.median(np.diff(data.times))) * units.day.to(units.ks)\n",
    "m2f_phasors = np.exp(2j * np.pi * m2f(m_modes)[None, :] * times_ks[:, None])\n",
    "m2f_mixer = np.fft.fftshift(np.fft.fft(np.fft.ifftshift(m2f_phasors, axes=0), axis=0), axes=0)\n",
    "# f is fringe rate, m is m-mode, n is nu (i.e. freqeuency)\n",
    "fr_spectrum = np.abs(np.einsum('fm,mn,mf->fn', m2f_mixer, mmode_spectrum, m2f_mixer.T.conj()))"
   ]
  },
  {
   "cell_type": "code",
   "execution_count": null,
   "id": "5d1e29d9",
   "metadata": {},
   "outputs": [],
   "source": [
    "# TODO: graduate this code into hera_cal\n",
    "\n",
    "# interpolate to all frequencies in data\n",
    "interp_fr_spectrum = interpolate.interp1d(spectrum_freqs, fr_spectrum, kind='cubic', fill_value='extrapolate')(data.freqs)    \n",
    "frates = np.fft.fftshift(np.fft.fftfreq(len(times_ks), d=np.median(np.diff(times_ks))))\n",
    "\n",
    "# perform window-weighted average over each band, then get lower and upper quantiles\n",
    "fr_ranges = {}\n",
    "fr_profiles = {}\n",
    "frf_losses = {}\n",
    "xtalk_overlaps = {}\n",
    "for band, bs in zip(bands, band_slices):\n",
    "    taper = dspec.gen_window(TAPER, len(data.freqs[bs]))\n",
    "    band_avg_fr_spectrum = np.average(interp_fr_spectrum[:, bs], weights=taper, axis=1)\n",
    "    band_avg_fr_spectrum /= np.sum(band_avg_fr_spectrum)\n",
    "    fr_profiles[band] = band_avg_fr_spectrum\n",
    "    cumsum_interpolator = interpolate.interp1d(np.cumsum(band_avg_fr_spectrum), frates)\n",
    "    fr_ranges[band] = cumsum_interpolator(FR_QUANTILE_LOW), cumsum_interpolator(FR_QUANTILE_HIGH)\n",
    "    \n",
    "    # account for overlap between FR=0 notch and main beam FRF\n",
    "    def overlap_frs(frs1, frs2):\n",
    "        start = np.maximum(frs1[0], frs2[0])\n",
    "        end = np.minimum(frs1[1], frs2[1])\n",
    "        return (start, end) if start < end else None\n",
    "    frate_interpolator = interpolate.interp1d(frates, np.cumsum(band_avg_fr_spectrum))\n",
    "    frf_losses[band] = 1 - frate_interpolator(fr_ranges[band][1]) + frate_interpolator(fr_ranges[band][0])\n",
    "    xtalk_overlaps[band] = overlap_frs(fr_ranges[band], [-XTALK_FR, XTALK_FR])\n",
    "    if xtalk_overlaps[band] is not None:\n",
    "        frf_losses[band] += frate_interpolator(xtalk_overlaps[band][1]) - frate_interpolator(xtalk_overlaps[band][0])"
   ]
  },
  {
   "cell_type": "code",
   "execution_count": null,
   "id": "30",
   "metadata": {},
   "outputs": [],
   "source": [
    "def show_FR_table():\n",
    "    table = pd.DataFrame({'Band': np.arange(len(bands)) + 1,\n",
    "                          'Frequency Range (MHz)': [f'{f0:.1f} — {f1:.1f}' for f0, f1 in zip(min_freqs, max_freqs)],\n",
    "                          f'Main Beam {FR_QUANTILE_LOW:.0%} — {FR_QUANTILE_HIGH:.0%}<br>Kept Fringe Rates (mHz)': [f'{frs[0]:.3f} to {frs[1]:.3f}' for frs in fr_ranges.values()],\n",
    "                          f'Approximate Signal Loss with<br>{-XTALK_FR} to {XTALK_FR} mHz X-Talk Filter': [f'{loss:.0%}' for loss in frf_losses.values()],\n",
    "                         })\n",
    "    return table.style.hide().to_html()"
   ]
  },
  {
   "cell_type": "markdown",
   "id": "1e29882d",
   "metadata": {},
   "source": [
    "# *Table 2: Fringe-Rate and Crosstalk Filtering Ranges and Losses*\n",
    "\n",
    "Note that these losses are approximate and assume perfectly sharp filters. Extra extent in fringe-rate space (which is controlled by `FR_EIGENVAL_CUTOFF`) will reduce loss when performing the main beam fringe-rate filter (because it is a top hat). It will also will increase the loss due to the crosstalk filtering (because it is a notch) if and only if there's an overlap between the two filters.\n",
    "\n",
    "TODO: As a future feature, we'd like to implement Bobby's full transfer-matrix formalism for figuring out the actual loss given the set of DPSS filters used here."
   ]
  },
  {
   "cell_type": "code",
   "execution_count": null,
   "id": "05cff2a8",
   "metadata": {},
   "outputs": [],
   "source": [
    "HTML(show_FR_table())"
   ]
  },
  {
   "cell_type": "markdown",
   "id": "dac398f9",
   "metadata": {},
   "source": [
    "## Plotting Functions"
   ]
  },
  {
   "cell_type": "code",
   "execution_count": null,
   "id": "b5edbf43",
   "metadata": {},
   "outputs": [],
   "source": [
    "def sym_log_norm(to_plot, linthresh=10, clim=None):\n",
    "    '''Convenience interface for matplotlib.colors.SymLogNorm'''\n",
    "    if clim is None:\n",
    "        return matplotlib.colors.SymLogNorm(linthresh, vmin=-np.nanmax(np.abs(to_plot)), vmax=np.nanmax(np.abs(to_plot)))\n",
    "    else:\n",
    "        return matplotlib.colors.SymLogNorm(linthresh, vmin=clim[0], vmax=clim[1])"
   ]
  },
  {
   "cell_type": "code",
   "execution_count": null,
   "id": "4a67094b",
   "metadata": {
    "code_folding": []
   },
   "outputs": [],
   "source": [
    "def plot_waterfall(data, bl=(ANTPAIR + ('ee',)), flags=flags, nsamples=nsamples, tslice=tslice):\n",
    "    '''Plots data (amplitude and phase) as well as nsamples waterfalls for a baseline.'''\n",
    "    if tslice is None:\n",
    "        tslice = slice(0, data[bl].shape[0], 1)\n",
    "    lsts = np.where(data.lsts > data.lsts[-1], data.lsts - 2 * np.pi, data.lsts)[tslice] * 12 / np.pi\n",
    "    extent = [data.freqs[0]/1e6, data.freqs[-1]/1e6, lsts[-1], lsts[0]]\n",
    "    \n",
    "    fig, axes = plt.subplots(1, 3, figsize=(20, 12), sharex=True, sharey=True, dpi=100)\n",
    "    im = axes[0].imshow(np.where(flags[bl], np.nan, np.abs(data[bl]))[tslice], aspect='auto', norm=matplotlib.colors.LogNorm(), interpolation='none', cmap='inferno', extent=extent)\n",
    "    fig.colorbar(im, ax=axes[0], location='top', pad=.02, label=f'{bl}: Amplitude (Jy)')\n",
    "\n",
    "    im = axes[1].imshow(np.where(flags[bl], np.nan, np.angle(data[bl]))[tslice], aspect='auto', cmap='twilight', interpolation='none', extent=extent)\n",
    "    fig.colorbar(im, ax=axes[1], location='top', pad=.02, label=f'{bl}: Phase (Radians)')\n",
    "\n",
    "    im = axes[2].imshow(nsamples[bl][tslice], aspect='auto', interpolation='none', extent=extent)\n",
    "    fig.colorbar(im, ax=axes[2], location='top', pad=.02, label=f'{bl}: Number of Samples')\n",
    "    plt.tight_layout()\n",
    "\n",
    "    for ax in axes:\n",
    "        ax.set_ylabel('LST (Hours)')\n",
    "        ax.set_xlabel('Frequency (MHz)')\n",
    "        with warnings.catch_warnings():\n",
    "            warnings.simplefilter(\"ignore\", UserWarning)\n",
    "            ax.set_yticklabels([f'{(int(val) if np.isclose(val, int(val)) else val) % 24:n}' for val in ax.get_yticks()])\n",
    "\n",
    "    plt.tight_layout()"
   ]
  },
  {
   "cell_type": "code",
   "execution_count": null,
   "id": "547cd7f4",
   "metadata": {
    "code_folding": []
   },
   "outputs": [],
   "source": [
    "def plot_real_delay_vs_lst(data, bl=(ANTPAIR + ('ee',)), flags=None, xlim=[-1999, 1999], clim=None, linthresh=10, taper=TAPER, tslice=tslice):\n",
    "    '''Plots the real part of the tapered FFT of the data in each power spectrum band as a function of delay and LST.'''\n",
    "    if tslice is None:\n",
    "        tslice = slice(0, data[bl].shape[0], 1)\n",
    "    lsts = np.where(data.lsts > data.lsts[-1], data.lsts - 2 * np.pi, data.lsts)[tslice] * 12 / np.pi\n",
    "\n",
    "    fig, axes = plt.subplots(1, len(bands), figsize=(28, 12), sharex=True, sharey=True, gridspec_kw={'wspace': .03}, dpi=100)\n",
    "    for i, (ax, band, band_slice) in enumerate(zip(axes, bands, band_slices)):\n",
    "        dfft = uvtools.utils.FFT(data[bl][tslice, band_slice], axis=1, taper=taper)\n",
    "        delays = uvtools.utils.fourier_freqs(data.freqs[band_slice]) * 1e9\n",
    "        to_plot = np.real(dfft)\n",
    "        if flags is not None:\n",
    "            flagged_times = np.all(flags[bl][tslice, band_slice], axis=1)\n",
    "            to_plot[flagged_times, :] = np.nan\n",
    "        if i == 0:\n",
    "            _to_plot = copy.deepcopy(to_plot)\n",
    "            ax.set_ylabel('LST (Hours)')\n",
    "        im = ax.imshow(to_plot, interpolation='none', aspect='auto', cmap='bwr', norm=sym_log_norm(_to_plot, linthresh=linthresh, clim=clim),\n",
    "                       extent=[delays[0], delays[-1], lsts[-1], lsts[0]])\n",
    "        for dly in dly_filter_half_widths[0] * 1e9 * np.array([1, -1]):\n",
    "            ax.axvline(dly, ls='--', color='k', lw=.5)\n",
    "        for dly in inpaint_filter_half_widths[0] * 1e9 * np.array([1, -1]):\n",
    "            ax.axvline(dly, ls=':', color='k', lw=.5)\n",
    "        ax.set_xlim(xlim)\n",
    "        ax.set_title(f'Band {i+1}:\\n{band[0]}—{band[1]} MHz', fontsize=10)\n",
    "        ax.set_xlabel('Delay (ns)')\n",
    "        with warnings.catch_warnings():\n",
    "            warnings.simplefilter(\"ignore\", UserWarning)\n",
    "            ax.set_yticklabels([f'{(int(val) if np.isclose(val, int(val)) else val) % 24:n}' for val in ax.get_yticks()])\n",
    "\n",
    "    plt.colorbar(im, ax=axes, pad=.02, aspect=40, extend='both', label=f'Re$[\\\\widetilde{{V}}_{{{bl}}}]$ (Jy)')"
   ]
  },
  {
   "cell_type": "code",
   "execution_count": null,
   "id": "93e3940a",
   "metadata": {
    "code_folding": []
   },
   "outputs": [],
   "source": [
    "def plot_dly_vs_fr(data, bl=(ANTPAIR + ('ee',)), xlim=[-1999, 1999], ylim=[-5, 5], clim=None, tslice=tslice, taper=TAPER):\n",
    "    '''Plots the magnitude of the 2D tapered FFT of the data in each power spectrum band as a function of delay and FR.\n",
    "    Also shows the foreground filtering delay, the main beam range of FRs, and the expected shape of mutual coupling.'''\n",
    "    fig, axes = plt.subplots(1, len(bands), figsize=(28, 6), sharex=True, sharey=True, gridspec_kw={'wspace': .03}, dpi=100)\n",
    "    if tslice is None:\n",
    "        tslice = slice(0, data[bl].shape[0], 1)\n",
    "\n",
    "    to_plots = []\n",
    "    for i, (ax, band, band_slice) in enumerate(zip(axes, bands, band_slices)):\n",
    "        dfft = uvtools.utils.FFT(data[bl][:, band_slice], axis=1, taper=TAPER)\n",
    "        delays = uvtools.utils.fourier_freqs(data.freqs[band_slice]) * 1e9\n",
    "        frates = uvtools.utils.fourier_freqs((data.times[tslice] - data.times[0]) * 24 * 60 * 60) * 1000\n",
    "\n",
    "        dfft2 = uvtools.utils.FFT(dfft[tslice, :], axis=0, taper=TAPER)\n",
    "\n",
    "        to_plot = np.abs(dfft2)\n",
    "        to_plots.append(to_plot)\n",
    "        if i == 0:\n",
    "            _to_plot = copy.deepcopy(to_plot)\n",
    "            ax.set_ylabel('Fringe Rate (mHz)')        \n",
    "        im = ax.imshow(to_plot, interpolation='none', aspect='auto', cmap='turbo', \n",
    "                       norm=matplotlib.colors.LogNorm(vmin=(clim[0] if clim is not None else np.min(_to_plot)), \n",
    "                                                      vmax=(clim[1] if clim is not None else np.max(_to_plot))),\n",
    "                       extent=[delays[0], delays[-1], frates[-1], frates[0]])\n",
    "        for dly in dly_filter_half_widths[0] * 1e9 * np.array([1, -1]):\n",
    "            ax.axvline(dly, ls='--', color='k', lw=.5)\n",
    "        for dly in inpaint_filter_half_widths[0] * 1e9 * np.array([1, -1]):\n",
    "            ax.axvline(dly, ls=':', color='k', lw=.5)\n",
    "        for fr in fr_ranges[band]:# + (pol,)]:\n",
    "            ax.axhline(fr, ls='--', color='k', lw=.5)\n",
    "\n",
    "        ax.set_ylim(ylim)\n",
    "        ax.set_xlim(xlim)\n",
    "        ax.set_title(f'Band {i+1}:\\n{band[0]}—{band[1]} MHz', fontsize=10)\n",
    "        ax.set_xlabel('Delay (ns)')\n",
    "\n",
    "    plt.colorbar(im, ax=axes, pad=.02, aspect=40, extend='both', label=f'$|\\\\widetilde{{V}}_{{{bl}}}|$ (Jy)')\n",
    "    \n",
    "    omega_earth = 2 * np.pi / (24 * 3600) #rad/s\n",
    "    hera_dec = -30.72152612068925 * np.pi / 180\n",
    "    def calculate_fr(bl_vec, freq):\n",
    "        \"\"\"bl_vec in meters, freq in Hz, returns fr in mHz\"\"\"\n",
    "        bl_we = bl_vec[0]\n",
    "        fr = -bl_we * omega_earth * freq * np.cos(hera_dec) / constants.c * 1e3\n",
    "        return fr\n",
    "    def max_fr(tau, freq):\n",
    "        \"\"\"takes in tau in ns, freq in Hz, returns corresponding max fringe rate in mHz\"\"\"\n",
    "        return omega_earth * freq * tau * np.cos(hera_dec) * 1e-6 # mHz \n",
    "\n",
    "    b_ij = data.antpos[bl[1]] - data.antpos[bl[0]]\n",
    "    for i in range(len(bands)):\n",
    "        freq = np.mean(bands[i]) * 1e6\n",
    "        axes[i].plot(delays, max_fr(delays, freq) + calculate_fr(b_ij, freq), color='k', ls='--', lw=.5)\n",
    "        axes[i].plot(delays, -max_fr(delays, freq) + calculate_fr(b_ij, freq), color='k', ls='--', lw=.5)"
   ]
  },
  {
   "cell_type": "markdown",
   "id": "92b457ac",
   "metadata": {},
   "source": [
    "## Filtering and Post-Processing Functions"
   ]
  },
  {
   "cell_type": "code",
   "execution_count": null,
   "id": "b388045b",
   "metadata": {},
   "outputs": [],
   "source": [
    "def delay_filter(data, wgts, filter_centers, filter_half_widths, eigenval_cutoff, cache={}, bls=None, zeros_where_zero_wgt=True):\n",
    "    '''This function performs a high-pass delay filter, removing the wedge plus some buffer. It also performs inpainting with the same delay.'''\n",
    "    dly_filt_data = copy.deepcopy(data)\n",
    "    inpainted_data = copy.deepcopy(data)\n",
    "    if bls is None:\n",
    "        bls = cross_bls\n",
    "    \n",
    "    for bl in bls:\n",
    "        d_mdl = np.zeros_like(dly_filt_data[bl])\n",
    "        for band in [low_band, high_band]:\n",
    "            d_mdl[:, band], _, info = dspec.fourier_filter(data.freqs[band], dly_filt_data[bl][:, band], wgts=wgts[bl][:, band], filter_centers=filter_centers, \n",
    "                                                           filter_half_widths=filter_half_widths, mode='dpss_solve', \n",
    "                                                           eigenval_cutoff=[eigenval_cutoff], suppression_factors=[eigenval_cutoff], \n",
    "                                                           max_contiguous_edge_flags=len(data.freqs), cache=cache)\n",
    "        if zeros_where_zero_wgt:\n",
    "            dly_filt_data[bl] = np.where(wgts[bl] == 0, 0, dly_filt_data[bl] - d_mdl)\n",
    "        else:\n",
    "            dly_filt_data[bl] = dly_filt_data[bl] - d_mdl\n",
    "        inpainted_data[bl] = np.where(wgts[bl] == 0, d_mdl, data[bl])\n",
    "    \n",
    "    return dly_filt_data, inpainted_data"
   ]
  },
  {
   "cell_type": "code",
   "execution_count": null,
   "id": "221b2c33",
   "metadata": {},
   "outputs": [],
   "source": [
    "def xtalk_filter(data, wgts, xtalk_fr=XTALK_FR, tslice=tslice, cache={}, bls=None):\n",
    "    '''This function performs a high-pass filter in fringe rate, removing some small range around the 0 FR mode.'''\n",
    "    xtalk_filt_data = copy.deepcopy(data)\n",
    "    if bls is None:\n",
    "        bls = cross_bls\n",
    "    \n",
    "    for bl in bls:\n",
    "        if tslice is None:\n",
    "            tslice = slice(0, data[bl].shape[0], 1)\n",
    "\n",
    "        d_mdl, _, info = dspec.fourier_filter(data.times[tslice] * 24 * 60 * 60, data[bl][tslice], \n",
    "                                              wgts=wgts[bl][tslice, :], filter_centers=[0], \n",
    "                                              filter_half_widths=[xtalk_fr / 1000], mode='dpss_solve', \n",
    "                                              eigenval_cutoff=[FR_EIGENVAL_CUTOFF], suppression_factors=[FR_EIGENVAL_CUTOFF], \n",
    "                                              max_contiguous_edge_flags=len(data.times), cache=cache, filter_dims=0)\n",
    "\n",
    "        xtalk_filt_data[bl][tslice, :] = np.where(wgts[bl][tslice, :] == 0, 0, xtalk_filt_data[bl][tslice, :] - d_mdl)\n",
    "    return xtalk_filt_data"
   ]
  },
  {
   "cell_type": "code",
   "execution_count": null,
   "id": "4735a361",
   "metadata": {},
   "outputs": [],
   "source": [
    "def main_beam_FR_filter(data, wgts, tslice=tslice, cache={}, bls=None, suppression_factors=[FR_EIGENVAL_CUTOFF]):\n",
    "    '''This function performs fringe rate filtering, keeping a range determined by fr_ranges for each band.'''\n",
    "    frf_data = copy.deepcopy(data)\n",
    "    if bls is None:\n",
    "        bls = cross_bls\n",
    "    \n",
    "    for bl in bls:    \n",
    "        if tslice is None:\n",
    "            tslice = slice(0, data[bl].shape[0], 1)\n",
    "\n",
    "    \n",
    "        d_mdl = np.zeros_like(data[bl])\n",
    "        for band, band_slice in zip(bands, band_slices):\n",
    "            d_mdl[tslice, band_slice], _, _ = dspec.fourier_filter(data.times[tslice] * 24 * 60 * 60,\n",
    "                                                                   data[bl][tslice, band_slice],\n",
    "                                                                   wgts=wgts[bl][tslice, band_slice],\n",
    "                                                                   filter_centers=[np.mean(fr_ranges[band]) / 1000],\n",
    "                                                                   filter_half_widths=[np.diff(fr_ranges[band]) / 2 / 1000], \n",
    "                                                                   mode='dpss_solve', eigenval_cutoff=[FR_EIGENVAL_CUTOFF], \n",
    "                                                                   suppression_factors=suppression_factors, \n",
    "                                                                   max_contiguous_edge_flags=len(data.times), cache=cache, filter_dims=0)\n",
    "        frf_data[bl] *= 0\n",
    "        frf_data[bl][tslice, :] = np.where(wgts[bl][tslice, :] == 0, 0, d_mdl[tslice, :])\n",
    "    \n",
    "    return frf_data"
   ]
  },
  {
   "cell_type": "code",
   "execution_count": null,
   "id": "16c71b9e",
   "metadata": {},
   "outputs": [],
   "source": [
    "def form_pseudostokes(data=None, flags=None, nsamples=None, pol_convention=hd.pol_convention, x_orientation=hd.x_orientation):\n",
    "    '''This function uses hera_pspec.pstokes to supplement existing datacontainers with pstokes I, Q, U, and/or V (where possible).'''\n",
    "    for ap in data.antpairs():\n",
    "        # loop over pseudo-stokes parameters\n",
    "        for pol1, pol2, pstokes in [('ee', 'nn', 'pI'), ('ee', 'nn', 'pQ'), ('en', 'ne', 'pU'), ('en', 'ne', 'pV')]:\n",
    "            bl1 = ap + (pol1,)\n",
    "            bl2 = ap + (pol2,)\n",
    "            data_list = ([data[bl1], data[bl2]] if (data is not None) and (bl1 in data) and (bl2 in data) else None)\n",
    "            flags_list = ([flags[bl1], flags[bl2]] if (flags is not None) and (bl1 in flags) and (bl2 in flags) else None)\n",
    "            nsamples_list = ([nsamples[bl1], nsamples[bl2]] if (nsamples is not None) and (bl1 in nsamples) and (bl2 in nsamples) else None)\n",
    "\n",
    "            # use hp.pstokes._combine_pol_arrays() to properly combine data/flags/nsamples in a pol_convention-aware way\n",
    "            (combined_data, \n",
    "             combined_flags, \n",
    "             combined_nsamples) = hp.pstokes._combine_pol_arrays(pol1, pol2, pstokes, \n",
    "                                                                 pol_convention=pol_convention,\n",
    "                                                                 data_list=data_list,\n",
    "                                                                 flags_list=flags_list,\n",
    "                                                                 nsamples_list=nsamples_list,\n",
    "                                                                 x_orientation=x_orientation)\n",
    "            # put results in original data containers\n",
    "            if data is not None:\n",
    "                data[ap + (pstokes,)] = combined_data\n",
    "            if flags is not None:\n",
    "                flags[ap + (pstokes,)] = combined_flags\n",
    "            if nsamples is not None:\n",
    "                nsamples[ap + (pstokes,)] = combined_nsamples * 4.0\n",
    "                # TODO: This 4.0 is very ad hoc and is put here to fix an issue with error bars that arose in the \n",
    "                # change of pol_convention from \"avg\" to \"sum\". Once we've tracked down all the appropriate factors\n",
    "                # of 2, this should not be necessary. See https://github.com/HERA-Team/hera_pspec/issues/406 for details."
   ]
  },
  {
   "cell_type": "code",
   "execution_count": null,
   "id": "79e04ba6",
   "metadata": {},
   "outputs": [],
   "source": [
    "# TODO: graduate this function into hera_cal\n",
    "\n",
    "def deinterleave_datacontainer(dc, ninterleave=NINTERLEAVE, tslice=slice(None)):\n",
    "    '''Breaks datacontainers into ninterleave separate containers and returns a list of deinterleaved datacontainers.\n",
    "    Also updates .times and .lsts attributes. Integrations at the end that do not evenly divide are dropped.'''\n",
    "    deint_dcs = []\n",
    "    for i in range(ninterleave):\n",
    "        islice = slice(i, (len(dc.times[tslice]) // ninterleave) * ninterleave, ninterleave)  # ensures all slices have same shape\n",
    "        new_dc = copy.deepcopy(dc)\n",
    "        new_dc.times = dc.times[tslice][islice]\n",
    "        new_dc.lsts = dc.lsts[tslice][islice]\n",
    "        for bl in new_dc:\n",
    "            new_dc[bl] = dc[bl][tslice, :][islice, :]\n",
    "        deint_dcs.append(new_dc)\n",
    "    return deint_dcs"
   ]
  },
  {
   "cell_type": "code",
   "execution_count": null,
   "id": "90b15cd8",
   "metadata": {},
   "outputs": [],
   "source": [
    "def timeavg_data(data, flags, nsamples, Navg=int(np.round(AVERAGING_TIME / (dt * NINTERLEAVE))), pols=None, tslice=slice(None), rephase=True):\n",
    "    '''Performs coherent averaging of Navg integrations, rephasing to the common phase center.'''\n",
    "    avg_data = datacontainer.DataContainer({})\n",
    "    avg_flags = datacontainer.DataContainer({})\n",
    "    avg_nsamples = datacontainer.DataContainer({})\n",
    "    \n",
    "    # perform time-averaging\n",
    "    for bl in data:\n",
    "        if (pols is not None) and (bl[2] not in pols):\n",
    "            continue\n",
    "        bl_vec =  data.antpos[bl[0]] - data.antpos[bl[1]]\n",
    "        (avg_data[bl], \n",
    "         avg_flags[bl], \n",
    "         avg_nsamples[bl], \n",
    "         avg_lsts, \n",
    "         extra) = frf.timeavg_waterfall(data[bl][tslice, :], Navg,\n",
    "                                        flags=np.zeros_like(flags[bl][tslice, :]),\n",
    "                                        nsamples=nsamples[bl][tslice, :], \n",
    "                                        extra_arrays={'times': data.times[tslice]},\n",
    "                                        lsts=data.lsts[tslice], freqs=data.freqs,\n",
    "                                        rephase=rephase, bl_vec=bl_vec, verbose=False)\n",
    "        avg_flags[bl][avg_nsamples[bl] == 0] = True # TODO: is this right???\n",
    "    \n",
    "    # attach relevant quantities to datacontainer\n",
    "    for dc in (avg_data, avg_flags, avg_nsamples):\n",
    "        dc.freqs = copy.deepcopy(data.freqs)\n",
    "        dc.antpos = copy.deepcopy(data.antpos)\n",
    "        dc.lsts = avg_lsts\n",
    "        dc.times = extra['avg_times']\n",
    "    return avg_data, avg_flags, avg_nsamples "
   ]
  },
  {
   "cell_type": "markdown",
   "id": "9b977fca",
   "metadata": {},
   "source": [
    "## Figure out delay filter properties"
   ]
  },
  {
   "cell_type": "code",
   "execution_count": null,
   "id": "a2eeb741",
   "metadata": {},
   "outputs": [],
   "source": [
    "bl_vec = (data.antpos[ANTPAIR[1]] - data.antpos[ANTPAIR[0]])\n",
    "bl_len = np.linalg.norm(bl_vec[:2]) / constants.c\n",
    "dly_filter_centers, dly_filter_half_widths = vis_clean.gen_filter_properties(ax='freq', horizon=DLY_FILT_HORIZON, standoff=DLY_FILT_STANDOFF, \n",
    "                                                                             min_dly=DLY_FILT_MIN_DLY, bl_len=bl_len)\n",
    "inpaint_filter_centers, inpaint_filter_half_widths = vis_clean.gen_filter_properties(ax='freq', horizon=INPAINT_HORIZON, standoff=INPAINT_STANDOFF, \n",
    "                                                                                     min_dly=INPAINT_MIN_DLY, bl_len=bl_len)"
   ]
  },
  {
   "cell_type": "markdown",
   "id": "6d946f1a",
   "metadata": {},
   "source": [
    "## If desired, propagate flags on a channel to all times that will be coherently averaged together\n",
    "\n",
    "This is primarily useful in the delay-filtered case with flags, where we want to avoid different interleaves having different flagging patterns."
   ]
  },
  {
   "cell_type": "code",
   "execution_count": null,
   "id": "d36b0867",
   "metadata": {},
   "outputs": [],
   "source": [
    "def factored_flags(flag_array, tslice=slice(None)):\n",
    "    '''If any channel is flagged in a boolean flag_array, flag all times for that channel unless the channel flag comes from an entirely flagged time.'''\n",
    "    out_flags = np.zeros_like(flag_array)\n",
    "    flagged_times = np.all(flag_array, axis=1)\n",
    "    out_flags[flagged_times, :] = True\n",
    "    if not np.all(flagged_times) :\n",
    "        chan_flags = np.any(flag_array[~flagged_times], axis=0)\n",
    "        out_flags[:, chan_flags] = True\n",
    "    return out_flags\n",
    "\n",
    "if FLAG_COHERENT_CHUNKS:\n",
    "    Nchunk = int(AVERAGING_TIME // (dt * NINTERLEAVE)) * NINTERLEAVE\n",
    "    for ci in range(int(np.ceil(flags[bl][tslice].shape[0] / Nchunk))):\n",
    "        for bl in flags:\n",
    "            flags[bl][tslice][ci * Nchunk:(ci + 1) * Nchunk] = factored_flags(flags[bl][tslice][ci * Nchunk:(ci + 1) * Nchunk], tslice=tslice)"
   ]
  },
  {
   "cell_type": "markdown",
   "id": "8f7041ec",
   "metadata": {},
   "source": [
    "## Perform inpainting and/or delay-filtering"
   ]
  },
  {
   "cell_type": "code",
   "execution_count": null,
   "id": "5831eb85",
   "metadata": {},
   "outputs": [],
   "source": [
    "def per_band_avg_nsamples(nsamples, band_slices):\n",
    "    '''Create new datacontainer where nsamples has been averaged per-integration in band_slices.\n",
    "    This is an approximate way to account for the fact that inpainted data is considered Nsamples=0.'''\n",
    "    out_nsamples = copy.deepcopy(nsamples)\n",
    "    for bl in out_nsamples:\n",
    "        for band in band_slices:\n",
    "            for i in range(out_nsamples[bl].shape[0]):\n",
    "                out_nsamples[bl][i, band] = np.mean(out_nsamples[bl][i, band])\n",
    "    return out_nsamples"
   ]
  },
  {
   "cell_type": "code",
   "execution_count": null,
   "id": "607a5532",
   "metadata": {},
   "outputs": [],
   "source": [
    "def build_weights(data, flags, nsamples, wgt_by_avg_nsamples=False, band_slices=[]):\n",
    "    '''Construct weights proportional to inverse noise variance (i.e. Nsamples / Autocorr^2).\n",
    "    If wgt_by_avg_nsamples is True, average Nsamples in each subband (defined with band_slices).\n",
    "    This avoids the introduction of spectral structure.'''\n",
    "    wgts = copy.deepcopy(data)\n",
    "    if wgt_by_avg_nsamples:\n",
    "        nsamples_here = per_band_avg_nsamples(nsamples, band_slices)\n",
    "    else:\n",
    "        nsamples_here = copy.deepcopy(nsamples)        \n",
    "        \n",
    "    for bl in wgts:               \n",
    "        auto_bl = auto_antpair + bl[2:]\n",
    "        wgts[bl] = np.where(flags[bl], 0, np.abs(data[auto_bl])**-2 * nsamples_here[bl])\n",
    "        wgts[bl] /= np.abs(np.nanmean(np.where(flags[bl], np.nan, wgts[bl])))  # avoid dynamic range issues\n",
    "        wgts[bl][~np.isfinite(wgts[bl])] = 0\n",
    "    \n",
    "    return wgts"
   ]
  },
  {
   "cell_type": "code",
   "execution_count": null,
   "id": "e5197c54",
   "metadata": {},
   "outputs": [],
   "source": [
    "# Build weights for delay-filter and/or inpainting that don't involve any Nsample averaging\n",
    "freq_filt_wgts = build_weights(data, flags, nsamples) "
   ]
  },
  {
   "cell_type": "code",
   "execution_count": null,
   "id": "a6df22ce",
   "metadata": {},
   "outputs": [],
   "source": [
    "# Inpaint autocorrelations to allow for prediction of thermal noise on every channel\n",
    "if not ALREADY_INPAINTED:\n",
    "    _, data = delay_filter(data, freq_filt_wgts, inpaint_filter_centers, inpaint_filter_half_widths, INPAINT_EIGENVAL_CUTOFF, \n",
    "                           bls=[auto_antpair + (pol,) for pol in ['ee', 'nn']])"
   ]
  },
  {
   "cell_type": "code",
   "execution_count": null,
   "id": "310c68b3",
   "metadata": {},
   "outputs": [],
   "source": [
    "filt_data = copy.deepcopy(data)\n",
    "filt_flags = copy.deepcopy(flags)\n",
    "filt_nsamples = copy.deepcopy(nsamples)"
   ]
  },
  {
   "cell_type": "code",
   "execution_count": null,
   "id": "a8c69eec",
   "metadata": {},
   "outputs": [],
   "source": [
    "# This cell replaces data with appropriate noise, which is useful for debugging\n",
    "if USE_SIMULATED_NOISE:\n",
    "    np.random.seed(21)\n",
    "\n",
    "    reds = redcal.get_reds(filt_data.data_antpos, pols=filt_data.pols(), include_autos=True, bl_error_tol=2.0)\n",
    "    red_inpainted = datacontainer.RedDataContainer(data, reds=reds)\n",
    "\n",
    "    for bl in cross_bls:\n",
    "        predicted_var = noise.predict_noise_variance_from_autos(bl, red_inpainted, nsamples=nsamples)\n",
    "        predicted_var = np.where(~np.isfinite(predicted_var), 0, predicted_var)\n",
    "        filt_data[bl] = np.sqrt(predicted_var) / 2**.5 * (np.random.randn(hd.Ntimes, hd.Nfreqs) + 1.0j * np.random.randn(hd.Ntimes, hd.Nfreqs))"
   ]
  },
  {
   "cell_type": "code",
   "execution_count": null,
   "id": "77ace645",
   "metadata": {},
   "outputs": [],
   "source": [
    "# Inpaint crosses\n",
    "if PERFORM_INPAINT:\n",
    "    _, filt_data = delay_filter(data, freq_filt_wgts, inpaint_filter_centers, inpaint_filter_half_widths, INPAINT_EIGENVAL_CUTOFF)\n",
    "    for bl in cross_bls:\n",
    "        for band in [high_band, low_band]:\n",
    "            for i in range(filt_flags[bl].shape[0]):\n",
    "                if not np.all(filt_flags[bl][i, band]):\n",
    "                    filt_flags[bl][i, band] = False\n",
    "inpainted = copy.deepcopy(filt_data)"
   ]
  },
  {
   "cell_type": "code",
   "execution_count": null,
   "id": "9fb6184d",
   "metadata": {},
   "outputs": [],
   "source": [
    "# perform delay filtering on crosses\n",
    "if PERFORM_DLY_FILT:\n",
    "    filt_data, _ = delay_filter(inpainted, freq_filt_wgts, dly_filter_centers, dly_filter_half_widths, DLY_FILT_EIGENVAL_CUTOFF, zeros_where_zero_wgt=False)"
   ]
  },
  {
   "cell_type": "code",
   "execution_count": null,
   "id": "10c052a3",
   "metadata": {},
   "outputs": [],
   "source": [
    "# Recompute time filter flags, averaging nsamples in subbands if desired (this also applies to further processing)\n",
    "if USE_BAND_AVG_NSAMPLES:\n",
    "    filt_nsamples = per_band_avg_nsamples(filt_nsamples, band_slices)\n",
    "    \n",
    "time_filt_wgts = build_weights(filt_data, filt_flags, filt_nsamples)"
   ]
  },
  {
   "cell_type": "code",
   "execution_count": null,
   "id": "2cbe71d2",
   "metadata": {},
   "outputs": [],
   "source": [
    "# perform deinterleaving\n",
    "deint_filt_data = deinterleave_datacontainer(filt_data, ninterleave=NINTERLEAVE, tslice=tslice)\n",
    "deint_flags = deinterleave_datacontainer(filt_flags, ninterleave=NINTERLEAVE, tslice=tslice)\n",
    "deint_nsamples = deinterleave_datacontainer(filt_nsamples, ninterleave=NINTERLEAVE, tslice=tslice)\n",
    "deint_wgts = deinterleave_datacontainer(time_filt_wgts, ninterleave=NINTERLEAVE, tslice=tslice)"
   ]
  },
  {
   "cell_type": "code",
   "execution_count": null,
   "id": "3c910a2d",
   "metadata": {},
   "outputs": [],
   "source": [
    "# precomputation for rephasing before coherent averaging, ensuring all interleaves are rephased to the same lst\n",
    "bl_vec = {bl: data.antpos[bl[0]] - data.antpos[bl[1]] for bl in [ap + (pol,) for ap in data.antpairs() \n",
    "                                                                 for pol in (utils._VISPOLS | set(utils.POL_STR2NUM_DICT))]}\n",
    "Navg = int(AVERAGING_TIME // (dt * NINTERLEAVE))\n",
    "n_avg_int = int(np.ceil(len(deint_filt_data[0].lsts) / Navg))\n",
    "target_lsts = [np.mean([np.unwrap(d.lsts)[i * Navg:(i+1) * Navg] for d in deint_filt_data]) for i in range(n_avg_int)]"
   ]
  },
  {
   "cell_type": "code",
   "execution_count": null,
   "id": "e200d649",
   "metadata": {},
   "outputs": [],
   "source": [
    "# Initialize arrays for storing intermediate and final results for each interleave\n",
    "deint_avg_data, deint_avg_flags, deint_avg_nsamples = [], [], []\n",
    "deint_xtalk_filt_data, deint_frf_data = [], []\n",
    "\n",
    "for d, f, n, w in zip(deint_filt_data, deint_flags, deint_nsamples, deint_wgts):\n",
    "    # Perform full time-filtering\n",
    "    if not SKIP_XTALK_AND_FRF:\n",
    "        # Crosstalk filtering of FR=0 mode\n",
    "        xtalk_filt_d = xtalk_filter(d, w, tslice=None)\n",
    "        deint_xtalk_filt_data.append(xtalk_filt_d)\n",
    "        \n",
    "        # Main beam FRF and forming pseduostokes\n",
    "        frf_d = main_beam_FR_filter(xtalk_filt_d, w, tslice=None)\n",
    "        deint_frf_data.append(frf_d)\n",
    "    else:\n",
    "        deint_xtalk_filt_data.append(d)\n",
    "        deint_frf_data.append(d)\n",
    "    \n",
    "    # Form pseudo-Stokes I and Q from ee and nn\n",
    "    form_pseudostokes(deint_frf_data[-1], f, n)\n",
    "    \n",
    "    # Coherent time-averaging, rephasing to a set of lsts that's consistent across interleaves\n",
    "    dlst = [target_lsts[i] - l for i in range(n_avg_int) for l in np.unwrap(d.lsts)[i * Navg:(i+1) * Navg]]\n",
    "    rephased_frf_d = copy.deepcopy(deint_frf_data[-1])\n",
    "    utils.lst_rephase(rephased_frf_d, bl_vec, d.freqs, dlst, lat=hd.telescope_location_lat_lon_alt_degrees[0], inplace=True)\n",
    "\n",
    "    pstokes_pols = sorted([pol for pol in rephased_frf_d.pols() if utils.polstr2num(pol, x_orientation=hd.x_orientation) > 0])\n",
    "    avg_d, avg_f, avg_n = timeavg_data(rephased_frf_d, f, n, Navg=int(AVERAGING_TIME // (dt * NINTERLEAVE)), pols=pstokes_pols, rephase=False)        \n",
    "    \n",
    "    # Store Results\n",
    "    deint_avg_data.append(avg_d)\n",
    "    deint_avg_flags.append(avg_f)\n",
    "    deint_avg_nsamples.append(avg_n)    "
   ]
  },
  {
   "cell_type": "markdown",
   "id": "a560e664",
   "metadata": {},
   "source": [
    "# Calculate FRF noise covariances"
   ]
  },
  {
   "cell_type": "markdown",
   "id": "6fae5075",
   "metadata": {},
   "source": [
    "## First check that the alternate FRF operator doesn't do something insane"
   ]
  },
  {
   "cell_type": "code",
   "execution_count": null,
   "id": "dda1078d",
   "metadata": {},
   "outputs": [],
   "source": [
    "def lst_rad_to_hours(lsts_rad, tslice=slice(None)):\n",
    "    lsts_hrs = np.where(lsts_rad > lsts_rad[-1], lsts_rad - 2 * np.pi, lsts_rad)[tslice] * 12 / np.pi\n",
    "    \n",
    "    return lsts_hrs"
   ]
  },
  {
   "cell_type": "code",
   "execution_count": null,
   "id": "6c36b1f2",
   "metadata": {
    "scrolled": true
   },
   "outputs": [],
   "source": [
    "from mpl_toolkits.axes_grid1 import make_axes_locatable\n",
    "\n",
    "def get_frop_wrapper(pol=\"nn\", stream_ind=0, band_ind=0, t_avg=AVERAGING_TIME, \n",
    "                     rephase=True, wgt_tavg_by_nsample=True, nsamples=None, bl_vec=None,\n",
    "                     dlst=None, coherent_avg=True):\n",
    "    \n",
    "    bl=(ANTPAIR[0], ANTPAIR[1], pol)\n",
    "    band = bands[band_ind]\n",
    "    band_slice = band_slices[band_ind]\n",
    "    Nfreqs = band_slice.stop - band_slice.start\n",
    "\n",
    "    weights=deint_wgts[stream_ind][bl][:, band_slice]\n",
    "    times = np.modf(single_bl_times[tslice][stream_ind::4])[0] * 24 * 3600\n",
    "    times = times - times[0]\n",
    "\n",
    "\n",
    "    \n",
    "    frop = FRF_cov_calc.get_frop(times, filter_cent_use=[np.mean(fr_ranges[band]) / 1000], \n",
    "                                 filter_half_wid_use=[np.diff(fr_ranges[band]) / 2 / 1000], \n",
    "                                 freqs=data.freqs[band_slice], t_avg=t_avg,\n",
    "                                 cutoff=FR_EIGENVAL_CUTOFF, weights=weights,\n",
    "                                 rephase=rephase, wgt_tavg_by_nsample=wgt_tavg_by_nsample,\n",
    "                                 nsamples=nsamples, bl_vec=bl_vec, dlst=dlst,\n",
    "                                 coherent_avg=coherent_avg)\n",
    "    return frop\n",
    "\n",
    "def get_alt_frf_dat(pol=\"nn\", stream_ind=0, band_ind=0, t_avg=AVERAGING_TIME, \n",
    "                    rephase=True, wgt_tavg_by_nsample=True, nsamples=None, bl_vec=None,\n",
    "                    dlst=None, coherent_avg=True):\n",
    "    \n",
    "    bl=(ANTPAIR[0], ANTPAIR[1], pol)\n",
    "    band = bands[band_ind]\n",
    "    band_slice = band_slices[band_ind]\n",
    "    \n",
    "    frop = get_frop_wrapper(pol=pol, stream_ind=stream_ind, band_ind=band_ind, t_avg=t_avg,\n",
    "                            rephase=rephase, wgt_tavg_by_nsample=wgt_tavg_by_nsample,\n",
    "                            nsamples=nsamples, bl_vec=bl_vec, dlst=dlst, coherent_avg=coherent_avg)\n",
    "\n",
    "    deint_xtalk_filt_data_test = deint_xtalk_filt_data[stream_ind][bl][:, band_slice]\n",
    "    deint_frf_data_test = deint_frf_data[stream_ind][bl][:, band_slice]\n",
    "    alt_frf_data = (frop * deint_xtalk_filt_data_test).sum(axis=1)\n",
    "    \n",
    "    return deint_frf_data_test, alt_frf_data\n",
    "\n",
    "def plot_streams(test_data, alt_data, band_ind=0, amp=True, linthresh=1e-6):\n",
    "    band_slice = band_slices[band_ind]\n",
    "\n",
    "    fig, ax = plt.subplots(nrows=1, ncols=4, figsize=[12, 8])\n",
    "    \n",
    "    \n",
    "\n",
    "    for stream_ind in range(4):\n",
    "        if amp:\n",
    "            dat_plot = np.abs(alt_data[stream_ind] / test_data[stream_ind]) - 1\n",
    "        else:\n",
    "            dat_plot = np.angle(alt_data[stream_ind] / test_data[stream_ind])\n",
    "\n",
    "        \n",
    "        lst_use = lst_rad_to_hours(deint_frf_data[stream_ind].lsts)\n",
    "        freq_low, freq_high = bands[band_ind]\n",
    "        \n",
    "        im = ax[stream_ind].matshow(dat_plot, norm=matplotlib.colors.SymLogNorm(linthresh=linthresh),\n",
    "                                    aspect=\"auto\", extent=(freq_low, freq_high, lst_use[-1], lst_use[0]),\n",
    "                                    cmap=\"coolwarm\",)\n",
    "        ax[stream_ind].set_title(f\"Stream {stream_ind}\")\n",
    "        ax[stream_ind].set_xlabel(\"Frequency (MHz)\")\n",
    "        ax[stream_ind].set_ylabel(\"LST (hours)\")\n",
    "        \n",
    "        divider = make_axes_locatable(ax[stream_ind])\n",
    "        axBar = divider.append_axes(\"bottom\", '5%', pad='7%')\n",
    "        axHist = divider.append_axes(\"bottom\", '30%', pad='14%')\n",
    "        \n",
    "        cbar = plt.colorbar(im, cax=axBar, orientation='horizontal')\n",
    "        amin = np.log10(np.nanmin(np.abs(dat_plot)))\n",
    "        amax = np.log10(np.nanmax(np.abs(dat_plot)))\n",
    "        axHist.hist(np.abs(dat_plot).flatten(), bins=np.logspace(amin, amax, num=100), histtype=\"step\", log=True)\n",
    "        axHist.set_xscale(\"log\")\n",
    "        if amp:\n",
    "            label = r\"$|\\frac{|V|_\\mathrm{alt}}{|V|_\\mathrm{pipe}} - 1|$\"\n",
    "        else:\n",
    "            label = r\"$|\\Delta\\phi|$ (rad)\"\n",
    "        axHist.set_xlabel(label, fontsize=12)\n",
    "        \n",
    "    return\n",
    "    "
   ]
  },
  {
   "cell_type": "code",
   "execution_count": null,
   "id": "f70063cf",
   "metadata": {},
   "outputs": [],
   "source": [
    "band_ind = 0\n",
    "\n",
    "deint_frf_data_test = []\n",
    "alt_frf_data = []\n",
    "for stream_ind in range(4):\n",
    "\n",
    "    deint_frf_data_test_stream, alt_frf_data_stream = get_alt_frf_dat(stream_ind=stream_ind, band_ind=band_ind,\n",
    "                                                                      t_avg=40., rephase=False, \n",
    "                                                                      wgt_tavg_by_nsample=False,\n",
    "                                                                      coherent_avg=True)\n",
    "    deint_frf_data_test.append(deint_frf_data_test_stream)\n",
    "    alt_frf_data.append(alt_frf_data_stream)"
   ]
  },
  {
   "cell_type": "code",
   "execution_count": null,
   "id": "0562df6d",
   "metadata": {
    "scrolled": false
   },
   "outputs": [],
   "source": [
    "\n",
    "\n",
    "plot_streams(deint_frf_data_test, alt_frf_data, amp=True, linthresh=1e-7)"
   ]
  },
  {
   "cell_type": "code",
   "execution_count": null,
   "id": "dafdcc8a",
   "metadata": {
    "scrolled": false
   },
   "outputs": [],
   "source": [
    "plot_streams(deint_frf_data_test, alt_frf_data, amp=False, linthresh=1e-7)"
   ]
  },
  {
   "cell_type": "markdown",
   "id": "2a374b1d",
   "metadata": {},
   "source": [
    "### TODO: Fix nsample weighting here and see if it makes a difference"
   ]
  },
  {
   "cell_type": "code",
   "execution_count": null,
   "id": "16b8f144",
   "metadata": {},
   "outputs": [],
   "source": [
    "def get_alt_coavg_dat(stream_ind=0, band_ind=0):\n",
    "\n",
    "    dlst = [target_lsts[i] - l for i in range(n_avg_int) for l in np.unwrap(deint_filt_data[stream_ind].lsts)[i * Navg:(i+1) * Navg]]\n",
    "    dlst = np.array(dlst).flatten()\n",
    "\n",
    "    _, alt_frf_nn = get_alt_frf_dat(t_avg=AVERAGING_TIME, \n",
    "                                    nsamples=deint_nsamples[0][(0, 4, \"pI\")][:, band_slices[band_ind]],\n",
    "                                    bl_vec=bl_vec[(0, 4, \"nn\")], dlst=dlst,)\n",
    "    _, alt_frf_ee = get_alt_frf_dat(pol=\"ee\", t_avg=AVERAGING_TIME, \n",
    "                                    nsamples=deint_nsamples[0][(0, 4, \"pI\")][:, band_slices[band_ind]],\n",
    "                                    bl_vec=bl_vec[(0, 4, \"ee\")], dlst=dlst,)\n",
    "\n",
    "    alt_frf_pI = 0.5 * (alt_frf_nn + alt_frf_ee)\n",
    "    \n",
    "    return alt_frf_pI"
   ]
  },
  {
   "cell_type": "code",
   "execution_count": null,
   "id": "d5d2e4b9",
   "metadata": {},
   "outputs": [],
   "source": [
    "alt_frf_pI = get_alt_coavg_dat()"
   ]
  },
  {
   "cell_type": "markdown",
   "id": "d409f911",
   "metadata": {},
   "source": [
    "# Have to fix this: the average over pols happens before coherent averaging\n",
    "# That means the weights here are wrong\n",
    "# Need to change get_frop so that it incorporates the average or sum over pols to pI"
   ]
  },
  {
   "cell_type": "code",
   "execution_count": null,
   "id": "fd761f71",
   "metadata": {},
   "outputs": [],
   "source": [
    "from scipy.stats import norm\n",
    "\n",
    "dat_plot = np.abs(alt_frf_pI/deint_avg_data[0][(0, 4, \"pI\")][:, band_slices[0]] - 1)\n",
    "coherent_lsts = lst_rad_to_hours(deint_avg_data[0].lsts)\n",
    "\n",
    "\n",
    "extent = [bands[0][0], bands[0][1], coherent_lsts[-1], coherent_lsts[0]]\n",
    "im = plt.matshow(dat_plot, norm=matplotlib.colors.LogNorm(), extent=extent)\n",
    "plt.gca().xaxis.set_label_position('top')\n",
    "plt.xlabel(\"Frequency (MHz)\")\n",
    "plt.ylabel(\"LST(hours)\")\n",
    "divider = make_axes_locatable(plt.gca())\n",
    "axBar = divider.append_axes(\"bottom\", '5%', pad='7%')\n",
    "axHist = divider.append_axes(\"bottom\", '30%', pad='10%')\n",
    "        \n",
    "cbar = plt.colorbar(im, cax=axBar, orientation='horizontal')\n",
    "amin = np.log10(np.nanmin(np.abs(dat_plot)))\n",
    "amax = np.log10(np.nanmax(np.abs(dat_plot)))\n",
    "axHist.hist(dat_plot.flatten(), bins=np.logspace(amin, amax, num=100), histtype=\"step\", log=True)\n",
    "axHist.set_xscale(\"log\")\n",
    "axHist.set_xlabel(\"Fractional Error\")\n",
    "axHist.set_xlim([10**amin, 10**amax])\n",
    "axHist.axvline(np.median(dat_plot), linestyle=\"--\", color=\"black\")\n",
    "axHist.axvline(np.quantile(dat_plot, norm.cdf(-2)), linestyle=\":\", color=\"black\")\n",
    "axHist.axvline(np.quantile(dat_plot, norm.cdf(2)), linestyle=\":\", color=\"black\")\n"
   ]
  },
  {
   "cell_type": "markdown",
   "id": "79980689",
   "metadata": {},
   "source": [
    "# Close enough for now. Let's press on to covariance calculation."
   ]
  },
  {
   "cell_type": "code",
   "execution_count": null,
   "id": "e7e5a513",
   "metadata": {},
   "outputs": [],
   "source": [
    "def get_varis(pol=\"ee\", band_ind=0, stream_ind=0):\n",
    "    auto_bl = (0, 0, pol)\n",
    "    cross_bl = (ANTPAIR[0], ANTPAIR[1], pol)\n",
    "    band_slice = band_slices[band_ind]\n",
    "    df = data.freqs[1] - data.freqs[0] # Hz\n",
    "    dt = (data.times[1] - data.times[0]) * 24 * 60 * 60 # s at integration cadence not interleave cadence\n",
    "\n",
    "\n",
    "    # Only have the (0,0) autos due to red_avg. so square the (0, 0)\n",
    "    varis_num = np.abs(deint_filt_data[stream_ind][auto_bl][:, band_slice])**2 # No inpainting/delay filter so this is the right auto\n",
    "    varis_den =  deint_nsamples[stream_ind][cross_bl][:, band_slice] * dt * df\n",
    "\n",
    "    varis = varis_num / varis_den\n",
    "    \n",
    "    default_value = 0\n",
    "\n",
    "    # Check all the infs are weighted to zero and replace with default value\n",
    "    all_infs_zero = np.all(deint_wgts[stream_ind][cross_bl][:, band_slice][np.isinf(varis)]) == 0\n",
    "    print(f\"Are all infinite variance locations of zero weight?: {all_infs_zero}\")\n",
    "\n",
    "    varis[np.isinf(varis)] = default_value\n",
    "    \n",
    "    return varis\n",
    "\n",
    "varis_ee = get_varis()\n",
    "varis_nn = get_varis(\"nn\")"
   ]
  },
  {
   "cell_type": "code",
   "execution_count": null,
   "id": "a8f38114",
   "metadata": {},
   "outputs": [],
   "source": [
    "band_ind=0\n",
    "\n",
    "frop = get_frop_wrapper(pol=\"ee\", stream_ind=stream_ind, band_ind=band_ind, t_avg=AVERAGING_TIME, \n",
    "                        rephase=True, wgt_tavg_by_nsample=True, \n",
    "                        nsamples=deint_nsamples[stream_ind][(ANTPAIR[0], ANTPAIR[1], \"pI\")][:, band_slices[band_ind]],\n",
    "                        bl_vec=bl_vec[(ANTPAIR[0], ANTPAIR[1], \"ee\")],\n",
    "                        dlst=dlst)\n",
    "\n",
    "print(frop.shape)"
   ]
  },
  {
   "cell_type": "code",
   "execution_count": null,
   "id": "8776d437",
   "metadata": {},
   "outputs": [],
   "source": [
    "cov = np.zeros([frop.shape[2], frop.shape[0], frop.shape[0]], dtype=complex)\n",
    "for freq_ind in range(99):\n",
    "    cov_ee_freq = np.tensordot((frop[:, :, freq_ind] * varis_ee[:, freq_ind]), frop[:, :, freq_ind].T.conj(), axes=1)\n",
    "    cov_nn_freq = np.tensordot((frop[:, :, freq_ind] * varis_nn[:, freq_ind]), frop[:, :, freq_ind].T.conj(), axes=1)\n",
    "    cov[freq_ind] = 0.25 * (cov_ee_freq + cov_nn_freq) # Doing the pI cov"
   ]
  },
  {
   "cell_type": "code",
   "execution_count": null,
   "id": "451d6f1d",
   "metadata": {},
   "outputs": [],
   "source": [
    "len(deint_filt_data[0].lsts)"
   ]
  },
  {
   "cell_type": "code",
   "execution_count": null,
   "id": "6fd4d457",
   "metadata": {},
   "outputs": [],
   "source": [
    "deint_lsts_hours = lst_rad_to_hours(deint_filt_data[0].lsts)\n",
    "\n",
    "plt.plot(deint_lsts_hours, np.abs(varis[:, 50]))\n",
    "#plt.plot(deint_nsamples[0][(ANTPAIR[0], ANTPAIR[1], \"ee\")][:, 50])\n",
    "plt.ylabel(r\"Variance (Jy$^2$)\")\n",
    "plt.xlabel(\"LST (hours)\")\n"
   ]
  },
  {
   "cell_type": "code",
   "execution_count": null,
   "id": "2b9af198",
   "metadata": {},
   "outputs": [],
   "source": [
    "co_lst_extent = [coherent_lsts[0], coherent_lsts[-1], coherent_lsts[-1], coherent_lsts[0]]\n",
    "cov_freq_ind = 50\n",
    "\n",
    "plt.matshow(np.abs(cov[cov_freq_ind, :, :]), norm=matplotlib.colors.LogNorm(), \n",
    "            extent=co_lst_extent)\n",
    "plt.colorbar(label=r\"abs(cov) (Jy$^2$)\")\n",
    "plt.gca().xaxis.set_label_position('top')\n",
    "plt.xlabel(\"LST (hours)\")\n",
    "plt.ylabel(\"LST (hours)\")"
   ]
  },
  {
   "cell_type": "code",
   "execution_count": null,
   "id": "95f77cac",
   "metadata": {},
   "outputs": [],
   "source": [
    "diags = cov[:, np.arange(137), np.arange(137)]\n",
    "corr = cov / np.sqrt(diags[:, None] * diags[:, :, None])\n",
    "\n",
    "\n",
    "plt.matshow(np.abs(corr[cov_freq_ind]), norm=matplotlib.colors.LogNorm(), extent=co_lst_extent)\n",
    "plt.colorbar(label=\"abs(Corr. Coeff.)\")\n",
    "plt.gca().xaxis.set_label_position('top')\n",
    "plt.xlabel(\"LST (hours)\")\n",
    "plt.ylabel(\"LST (hours)\")"
   ]
  },
  {
   "cell_type": "code",
   "execution_count": null,
   "id": "8e671606",
   "metadata": {},
   "outputs": [],
   "source": [
    "lst_ind = 68\n",
    "\n",
    "\n",
    "plt.title(f\"Correlation at %.1f MHz with LST=%.2f Hours\" % (data.freqs[band_slices[0]][cov_freq_ind] * 1e-6, coherent_lsts[lst_ind]))\n",
    "plt.plot(coherent_lsts, np.abs(corr[cov_freq_ind, lst_ind, :]))\n",
    "plt.yscale(\"log\")\n",
    "plt.xlabel(\"LST (hours)\")\n",
    "plt.ylabel(\"Correlation Amplitude\")"
   ]
  },
  {
   "cell_type": "markdown",
   "id": "7046d482",
   "metadata": {},
   "source": [
    "# For the PS covariance:\n",
    "\n",
    "$p^{ij}_{\\tau t t'} = x^{i}_{\\tau t} (x^{j}_{\\tau t'})^*$\n",
    "\n",
    "$K^{ijkl}_{\\tau\\tau' t t' t'' t'''}=\\langle p^{ij}_{\\tau t t'}(p^{kl}_{\\tau' t'' t'''})^*\\rangle=\\langle x^{i}_{\\tau t} (x^{j}_{\\tau t'})^*(x^{k}_{\\tau' t''})^*x^{l}_{\\tau't'''}\\rangle = \\delta^{ij}\\delta^{kl}C^{(i)}_{\\tau\\tau t t'}C^{(k)}_{\\tau'\\tau' t'' t'''} + \\delta^{ik}\\delta^{jl}C^{(i)}_{\\tau\\tau' t t''}C^{(j)}_{\\tau\\tau' t' t'''}$ \n",
    "\n",
    "Note that there is also a pseudocovariance...\n",
    "\n",
    "$\\Gamma^{ijkl}_{\\tau\\tau' t t' t'' t'''}=\\langle p^{ij}_{\\tau t t'}p^{kl}_{\\tau' t'' t'''}\\rangle=\\langle x^{i}_{\\tau t} (x^{j}_{\\tau t'})^*x^{k}_{\\tau' t''}(x^{l}_{\\tau't'''})^*\\rangle = \\delta^{ij}\\delta^{kl}C^{(i)}_{\\tau\\tau t t'}C^{(k)}_{\\tau'\\tau' t'' t'''} + \\delta^{il}\\delta^{jk}C^{(i)}_{\\tau\\tau' t t'''}C^{(j)}_{\\tau\\tau' t' t''}$ \n",
    "\n",
    "The first term for both tensors is the \"multiplying the same stream by itself\" term (it's the term with the noise bias) that we are avoiding. The second term in each pair is asking whether the contributing pairs of streams are the same b/w the two delay spectra. For example, if we are asking about the delay spectra formed between streams (0, 1) and (1,2), we will get 0.\n",
    "\n",
    "We often separate the real and imaginary part of the power spectrum. The complex (pseudo)-covariances above can be used to easily express the covariances of the real and imaginary parts of the power spectra, which I have derived in a separate note (but is also just a well-known result). The result for the real-real PS covariance is\n",
    "\n",
    "$\\kappa_{\\Re, \\Re} = \\frac{1}{2}\\Re(K + \\Gamma)$ \n",
    "\n",
    "and for the imaginary-imaginary:\n",
    "\n",
    "$\\kappa_{\\Im, \\Im} = \\frac{1}{2}\\Re(K - \\Gamma)$ \n",
    "\n",
    "To inspect the variance, note that we cannot simultaneously have \n",
    "\n",
    "$i=k$, $j=l$ and $i=l$, $j=k$ without being in a noise-bias case, meaning we need to isolate either the covariance or pseudocovariance term. For this to be a variance of a particular (stream-time)-pair, we must have \n",
    "\n",
    "$t=t''$, $t'=t'''$ AND $i=k$, $j=l$\n",
    "\n",
    "OR\n",
    "\n",
    "$t=t'''$, $t'=t''$ AND $i=l$, $j=k$\n",
    "\n",
    "and no matter what we need $\\tau=\\tau'$. The reason for the OR condition above is that we need to respect that $x$ has both a stream and time index, and we can't swap which time is associated with which stream by just imposing a complex conjugate for example. In math:\n",
    "\n",
    "$p^{ij}_{\\tau t t'} \\neq (p^{ij}_{\\tau t' t})^*$\n",
    "\n",
    "but it is true that\n",
    "\n",
    "$p^{ij}_{\\tau t t'} = (p^{ji}_{\\tau t' t})^*$\n",
    "\n",
    "Respecting this, we find that the variance of the real part is just given equivalently by either term above\n",
    "\n",
    "$Var[\\Re(p^{ij}_{\\tau t t'})] = \\frac{1}{2}\\Re(C^{(i)}_{\\tau\\tau tt}C^{(j)}_{\\tau\\tau t't'})$ which is half the the variance of stream $i$ at time $t$ times the variance of stream $j$ at time $t'$.\n",
    "\n",
    "Done out more explicitly:\n",
    "\n",
    "\n",
    "$Var[\\Re(p^{ij}_{\\tau t t'})] = \\frac{1}{4}\\langle(p^{ij}_{\\tau t t'} + (p^{ij}_{\\tau t t'})^*)^2\\rangle = \\frac{1}{4}(2\\Re(\\Gamma^{ijij}_{\\tau\\tau tt'tt'}) + 2\\Re(K^{ijij}_{\\tau\\tau tt'tt'})) = \\frac{1}{2}\\Re(C^{(i)}_{\\tau\\tau tt}C^{(j)}_{\\tau\\tau t't'})$\n",
    "\n",
    "where we made use of the kronecker deltas to get rid of the pseudocovariance terms and then plugged in the nonzero covariance term.\n"
   ]
  },
  {
   "cell_type": "code",
   "execution_count": null,
   "id": "4518a5fa",
   "metadata": {},
   "outputs": [],
   "source": [
    "plt.plot(137**2 / np.sum(np.abs(corr)**2, axis=(1, 2)))"
   ]
  },
  {
   "cell_type": "markdown",
   "id": "93e93fce",
   "metadata": {},
   "source": [
    "# Put a stop here for debugging purposes"
   ]
  },
  {
   "cell_type": "code",
   "execution_count": null,
   "id": "de8defac",
   "metadata": {},
   "outputs": [],
   "source": [
    "assert False"
   ]
  },
  {
   "cell_type": "markdown",
   "id": "51813f91",
   "metadata": {},
   "source": [
    "# *Figure 2: Waterfalls Before Delay Filtering and/or Inpainting*"
   ]
  },
  {
   "cell_type": "code",
   "execution_count": null,
   "id": "aa60541f",
   "metadata": {},
   "outputs": [],
   "source": [
    "if PLOT:\n",
    "    plot_waterfall(data, flags=flags)\n",
    "    plot_real_delay_vs_lst(data, flags=flags, xlim=[-3999, 3999], clim=[-1e4, 1e4])\n",
    "    plot_dly_vs_fr(data, xlim=[-1999, 1999], clim=[1e0, 1e5])"
   ]
  },
  {
   "cell_type": "markdown",
   "id": "401e1acd",
   "metadata": {},
   "source": [
    "# *Figure 3: Waterfalls After Delay Filtering and/or Inpainting*"
   ]
  },
  {
   "cell_type": "code",
   "execution_count": null,
   "id": "bcc20a21",
   "metadata": {},
   "outputs": [],
   "source": [
    "if PLOT and (PERFORM_DLY_FILT or PERFORM_INPAINT):\n",
    "    plot_waterfall(filt_data, flags=filt_flags, nsamples=nsamples)\n",
    "    plot_real_delay_vs_lst(filt_data, flags=filt_flags, xlim=[-3999, 3999], clim=[-1e4, 1e4])\n",
    "    plot_dly_vs_fr(filt_data, xlim=[-1999, 1999], clim=[1e0, 1e5])"
   ]
  },
  {
   "cell_type": "markdown",
   "id": "8876ff40",
   "metadata": {},
   "source": [
    "# *Figure 4: First Set of De-Interleaved Waterfalls after Cross-Talk Filtering*"
   ]
  },
  {
   "cell_type": "code",
   "execution_count": null,
   "id": "5dcce5ad",
   "metadata": {},
   "outputs": [],
   "source": [
    "if PLOT and not SKIP_XTALK_AND_FRF:\n",
    "    plot_waterfall(deint_xtalk_filt_data[0], flags=deint_flags[0], nsamples=deint_nsamples[0], tslice=None)\n",
    "    plot_real_delay_vs_lst(deint_xtalk_filt_data[0], flags=deint_flags[0], xlim=[-3999, 3999], clim=[-1e4, 1e4], tslice=None)\n",
    "    plot_dly_vs_fr(deint_xtalk_filt_data[0], xlim=[-1999, 1999], clim=[1e0, 1e5], tslice=None)"
   ]
  },
  {
   "cell_type": "markdown",
   "id": "9a580750",
   "metadata": {},
   "source": [
    "# *Figure 5: First Set of De-Interleaved Waterfalls after Main-Beam Fringe-Rate Filtering*"
   ]
  },
  {
   "cell_type": "code",
   "execution_count": null,
   "id": "578729b4",
   "metadata": {},
   "outputs": [],
   "source": [
    "if PLOT and not SKIP_XTALK_AND_FRF:\n",
    "    plot_waterfall(deint_frf_data[0], flags=deint_flags[0], nsamples=deint_nsamples[0], tslice=None)\n",
    "    plot_real_delay_vs_lst(deint_frf_data[0], flags=deint_flags[0], xlim=[-3999, 3999], clim=[-2e2, 2e2], linthresh=1, tslice=None)\n",
    "    plot_dly_vs_fr(deint_frf_data[0], xlim=[-1999, 1999], clim=[1e0, 1e5], tslice=None)"
   ]
  },
  {
   "cell_type": "markdown",
   "id": "52232ecf",
   "metadata": {},
   "source": [
    "# *Figure 6: First Set of De-Interleaved Waterfalls after Forming Pseudo-Stokes I*"
   ]
  },
  {
   "cell_type": "code",
   "execution_count": null,
   "id": "db91c7fc",
   "metadata": {},
   "outputs": [],
   "source": [
    "if PLOT:\n",
    "    plot_waterfall(deint_frf_data[0], bl=(ANTPAIR + ('pI',)), flags=deint_flags[0], nsamples=deint_nsamples[0], tslice=None)\n",
    "    plot_real_delay_vs_lst(deint_frf_data[0], bl=(ANTPAIR + ('pI',)), flags=deint_flags[0], xlim=[-3999, 3999], clim=[-2e2, 2e2], linthresh=1, tslice=None)\n",
    "    plot_dly_vs_fr(deint_frf_data[0], bl=(ANTPAIR + ('pI',)),  xlim=[-1999, 1999], clim=[1e0, 1e5], tslice=None)"
   ]
  },
  {
   "cell_type": "markdown",
   "id": "c89de03e",
   "metadata": {},
   "source": [
    "# *Figure 7: First Set of De-Interleaved Waterfalls after Coherent Time Averaging*"
   ]
  },
  {
   "cell_type": "code",
   "execution_count": null,
   "id": "34aa4f63",
   "metadata": {},
   "outputs": [],
   "source": [
    "if PLOT:\n",
    "    plot_waterfall(deint_avg_data[0], bl=(ANTPAIR + ('pI',)), flags=deint_avg_flags[0], nsamples=deint_avg_nsamples[0], tslice=None)\n",
    "    plot_real_delay_vs_lst(deint_avg_data[0], bl=(ANTPAIR + ('pI',)), flags=deint_flags[0], xlim=[-3999, 3999], clim=[-2e2, 2e2], linthresh=1, tslice=None)\n",
    "    plot_dly_vs_fr(deint_avg_data[0], bl=(ANTPAIR + ('pI',)), xlim=[-1999, 1999], clim=[1e0, 1e5], tslice=None)"
   ]
  },
  {
   "cell_type": "markdown",
   "id": "8652667c",
   "metadata": {},
   "source": [
    "## Prepare for power spectrum estimation"
   ]
  },
  {
   "cell_type": "code",
   "execution_count": null,
   "id": "976f07f2",
   "metadata": {
    "code_folding": []
   },
   "outputs": [],
   "source": [
    "# put results back into HERAData objects for use in hera_pspec (which works with UVData objects)\n",
    "hds = []\n",
    "for avg_data, avg_flags, avg_nsamples in zip(deint_avg_data, deint_avg_flags, deint_avg_nsamples):\n",
    "    avg_hd = copy.deepcopy(hd)\n",
    "    \n",
    "    # select the right number of times and update time and lst arrays\n",
    "    avg_hd.select(times=np.unique(avg_hd.time_array)[:len(avg_data.times)])\n",
    "    for ap in avg_hd.get_antpairs():\n",
    "        blt_slice = avg_hd._blt_slices[ap]\n",
    "        avg_hd.time_array[blt_slice] = avg_data.times\n",
    "        avg_hd.lst_array[blt_slice] = avg_data.lsts\n",
    "\n",
    "    # update polarizations\n",
    "    pstokes_pols = sorted([pol for pol in avg_data.pols() if utils.polstr2num(pol, x_orientation=hd.x_orientation) > 0])\n",
    "    avg_hd.polarization_array = np.array([utils.polstr2num(pol) for pol in pstokes_pols])\n",
    "    avg_hd._determine_pol_indexing()\n",
    "    \n",
    "    # put data into avg_hd\n",
    "    avg_hd.update(data=avg_data, flags=avg_flags, nsamples=avg_nsamples)\n",
    "    \n",
    "    # add in autocorrelations copies for all antennas for use in noise calculations\n",
    "    auto_aps = [ap for ap in avg_hd.get_antpairs() if ap[0] == ap[1]]\n",
    "    for ant in ANTPAIR:\n",
    "        if (ant, ant) not in auto_aps:\n",
    "            avg_hd_copy = copy.deepcopy(avg_hd)\n",
    "            avg_hd_copy.select(bls=[auto_aps][0])\n",
    "            avg_hd_copy.ant_1_array = np.full_like(avg_hd_copy.ant_1_array, ant)\n",
    "            avg_hd_copy.ant_2_array = np.full_like(avg_hd_copy.ant_2_array, ant)\n",
    "            avg_hd_copy.baseline_array = uvutils.antnums_to_baseline(avg_hd_copy.ant_1_array, avg_hd_copy.ant_2_array, Nants_telescope=avg_hd_copy.Nants_telescope)\n",
    "            avg_hd.fast_concat(avg_hd_copy, 'blt', inplace=True)\n",
    "    \n",
    "    hds.append(avg_hd)"
   ]
  },
  {
   "cell_type": "code",
   "execution_count": null,
   "id": "826e0b74",
   "metadata": {},
   "outputs": [],
   "source": [
    "# Load uvbeam file\n",
    "uvb = UVBeam()\n",
    "uvb.read(EFIELD_HEALPIX_BEAM_FILE)\n",
    "uvb.use_future_array_shapes()\n",
    "\n",
    "# convert to pstokes and peak-normalized power beam\n",
    "uvb_ps = uvb.efield_to_pstokes(inplace=False)\n",
    "uvb_ps.peak_normalize()\n",
    "uvb.efield_to_power()\n",
    "uvb.peak_normalize()"
   ]
  },
  {
   "cell_type": "markdown",
   "id": "77d9bc7f",
   "metadata": {},
   "source": [
    "## Estimate power spectra for all unique interleaved pairs"
   ]
  },
  {
   "cell_type": "code",
   "execution_count": null,
   "id": "959125d0",
   "metadata": {},
   "outputs": [],
   "source": [
    "# Estimate power spectrum\n",
    "cosmo = hp.conversions.Cosmo_Conversions()\n",
    "pspecbeam = hp.pspecbeam.PSpecBeamUV(uvb_ps, cosmo=cosmo)"
   ]
  },
  {
   "cell_type": "code",
   "execution_count": null,
   "id": "942fe2fb",
   "metadata": {},
   "outputs": [],
   "source": [
    "band = bands[0]\n",
    "time_in_seconds = (deint_filt_data[0].times - deint_filt_data[0].times.min()) * 60 * 60 * 24  # time array in seconds\n",
    "time_filters = dspec.dpss_operator(time_in_seconds, [np.mean(fr_ranges[band]) / 1000], [np.diff(fr_ranges[band]) / 2 / 1000], eigenval_cutoff=[FR_EIGENVAL_CUTOFF])[0].real"
   ]
  },
  {
   "cell_type": "code",
   "execution_count": null,
   "id": "dd45cc89",
   "metadata": {},
   "outputs": [],
   "source": [
    "# TODO: this function should probably be graduated into hera_pspec\n",
    "\n",
    "def dpss_coherent_avg_correction(spw):\n",
    "    '''This function computes an approximate correction to the noise calculation after fringe-rate filtering. It assumes the that number of integrations\n",
    "    that are coherently averaged together is equal the ratio of the number of integrations per interleave divided by the number of FR modes kept. This\n",
    "    is then used to correct the calculation done in hera_pspec, which doesn't know about the FRF. The actual noise power spectrum is reduced by this factor\n",
    "    compared to what naively comes out of hera_pspec. However, when performing incoherent averaging of power spectra, one needs to raise noise power spectrum\n",
    "    by the square-root of this factor to account for the correlations between coherently-averaged power spectrum bins.'''\n",
    "    if SKIP_XTALK_AND_FRF:\n",
    "        coherent_avg_correction_factor = 1.0\n",
    "    else: \n",
    "        band = bands[spw]\n",
    "        time_in_seconds = (deint_filt_data[0].times - deint_filt_data[0].times.min()) * 60 * 60 * 24  # time array in seconds\n",
    "        time_filters = dspec.dpss_operator(time_in_seconds, [np.mean(fr_ranges[band]) / 1000], \n",
    "                                           [np.diff(fr_ranges[band]) / 2 / 1000], eigenval_cutoff=[FR_EIGENVAL_CUTOFF])[0].real\n",
    "\n",
    "        # count the effective number of integrations that go into each coherent average, accounting for overlap with the xtalk filter\n",
    "        if xtalk_overlaps[band] is None:\n",
    "            actual_integrations_per_coherent_avg = time_filters.shape[0] / time_filters.shape[1]  # ratio of total number of DPSS FR modes to modes kept after filtering\n",
    "        else:\n",
    "            overlap_filters = dspec.dpss_operator(time_in_seconds, [np.mean(xtalk_overlaps[band]) / 1000], \n",
    "                                                  [np.diff(xtalk_overlaps[band]) / 2 / 1000], eigenval_cutoff=[FR_EIGENVAL_CUTOFF])[0].real\n",
    "            actual_integrations_per_coherent_avg = time_filters.shape[0] / (time_filters.shape[1]  - overlap_filters.shape[1])\n",
    "        \n",
    "        integrations_per_coherent_avg = int(AVERAGING_TIME // (dt * NINTERLEAVE))\n",
    "        coherent_avg_correction_factor = actual_integrations_per_coherent_avg / integrations_per_coherent_avg\n",
    "    return coherent_avg_correction_factor"
   ]
  },
  {
   "cell_type": "code",
   "execution_count": null,
   "id": "12144642",
   "metadata": {},
   "outputs": [],
   "source": [
    "# Compute power spectra for all unique pairs of interleaves\n",
    "uvps = []\n",
    "for ind1, hd1 in enumerate(hds):\n",
    "    for ind2, hd2 in enumerate((hds[ind1:] if INCLUDE_INTERLEAVE_AUTO_PS else hds[ind1 + 1:])):\n",
    "        # Compute power spectrum\n",
    "        ds = hp.PSpecData(dsets=[copy.deepcopy(hd1), copy.deepcopy(hd2)], beam=pspecbeam)\n",
    "        ds.Jy_to_mK()\n",
    "        uvp = ds.pspec([ANTPAIR], [ANTPAIR], dsets=(0, 1), \n",
    "                       pols=[utils.polnum2str(pol) for pol in hd1.polarization_array], \n",
    "                       spw_ranges=[(bs.start, bs.stop) for bs in band_slices],\n",
    "                       taper=TAPER, store_window=STORE_WINDOW_FUNCTIONS, verbose=False)\n",
    "        \n",
    "        # Figure out error bars using autocorrelations\n",
    "        auto_Tsys = hp.utils.uvd_to_Tsys((hd1 + hd2), pspecbeam)\n",
    "        hp.utils.uvp_noise_error(uvp, auto_Tsys, err_type=['P_N'])\n",
    "        \n",
    "        # append to list of power spectra\n",
    "        uvps.append(uvp)"
   ]
  },
  {
   "cell_type": "code",
   "execution_count": null,
   "id": "5423a765",
   "metadata": {},
   "outputs": [],
   "source": [
    "# TODO: graduate this code into hera_pspec\n",
    "\n",
    "# Apply coherent_avg_correction_factor and compute P_SN\n",
    "coherent_avg_correction_factors = []\n",
    "for spw, band in enumerate(bands):\n",
    "    coherent_avg_correction_factor = dpss_coherent_avg_correction(spw)\n",
<<<<<<< HEAD
    "    coherent_avg_correction_factors.append(coherent_avg_correction_factor)\n",
    "    key = (spw, (ANTPAIR, ANTPAIR), ('pI', 'pI')) \n",
    "    for i, uvp in enumerate(uvps):        \n",
    "        # apply coherent average correction due to integrations not being independent after FRF\n",
    "        P_N = uvp.get_stats('P_N', key) / coherent_avg_correction_factor\n",
    "        uvp.set_stats('P_N', key, P_N)\n",
=======
    "    for i, uvp in enumerate(uvps):\n",
    "        # loop over all pols, but only this spw\n",
    "        for key in uvp.get_all_keys():\n",
    "            if key[0] != spw:\n",
    "                continue\n",
>>>>>>> dc93cad3
    "        \n",
    "            # apply coherent average correction due to integrations not being independent after FRF\n",
    "            P_N = uvp.get_stats('P_N', key) / coherent_avg_correction_factor\n",
    "            uvp.set_stats('P_N', key, P_N)\n",
    "            \n",
    "            # use other interleaves to estimate P_S\n",
    "            P_S = np.mean([uvp2.get_data(key).real for j, uvp2 in enumerate(uvps) if i != j], axis=0)\n",
    "            P_SN = np.sqrt((np.sqrt(2) * np.where(P_S > 0, P_S, 0) * P_N + P_N**2))        \n",
    "            # Apply P_SN Correction for Laplacian statistics\n",
    "            P_SN = (P_SN**2 - .5 / (len(uvps) - 1) * P_N**2)**.5 \n",
    "            P_SN[~np.isfinite(P_SN)] = np.inf\n",
    "            uvp.set_stats('P_SN', key, P_SN)"
   ]
  },
  {
   "cell_type": "code",
   "execution_count": null,
   "id": "b6c448f9",
   "metadata": {},
   "outputs": [],
   "source": [
    "print(coherent_avg_correction_factors)"
   ]
  },
  {
   "cell_type": "code",
   "execution_count": null,
   "id": "34d284b4",
   "metadata": {},
   "outputs": [],
   "source": [
    "# TODO: graduate this code into hera_pspec\n",
    "\n",
    "# Perform incoherent time average and correct for FRF\n",
    "uvps_time_avg = [uvp.average_spectra(time_avg=True, error_weights='P_N', error_field=['P_N', 'P_SN'], inplace=False) for uvp in uvps]\n",
    "\n",
    "for spw, band in enumerate(bands):\n",
    "    coherent_avg_correction_factor = dpss_coherent_avg_correction(spw)\n",
    "    for i, uvp in enumerate(uvps_time_avg):   \n",
    "        # loop over all pols, but only this spw\n",
    "        for key in uvp.get_all_keys():\n",
    "            if key[0] != spw:\n",
    "                continue\n",
    "            \n",
    "            # Update P_N and P_SN for incoherent time average\n",
    "            P_N = uvp.get_stats('P_N', key) * (coherent_avg_correction_factor)**.5\n",
    "            uvp.set_stats('P_N', key, P_N)\n",
    "            P_SN = uvp.get_stats('P_SN', key) * (coherent_avg_correction_factor)**.5\n",
    "            uvp.set_stats('P_SN', key, P_SN)"
   ]
  },
  {
   "cell_type": "code",
   "execution_count": null,
   "id": "78a65bf5",
   "metadata": {},
   "outputs": [],
   "source": [
    "# Perform incoherent time-averaging across interleaves\n",
    "uvp_interleave = reduce(lambda x, y: x + y, uvps_time_avg)\n",
    "uvp_avg_all = uvp_interleave.average_spectra(time_avg=True, error_weights='P_N', error_field=['P_N', 'P_SN'], inplace=False)"
   ]
  },
  {
   "cell_type": "markdown",
   "id": "30f13dfe",
   "metadata": {},
   "source": [
    "## Power Spectrum Plotting Code"
   ]
  },
  {
   "cell_type": "code",
   "execution_count": null,
   "id": "f3070425",
   "metadata": {},
   "outputs": [],
   "source": [
    "# average all interleaved LSTs together for plotting\n",
    "all_lsts = []\n",
    "for uvp in uvps:\n",
    "    if np.mean(np.unwrap(uvp.lst_avg_array)) - np.mean(np.unwrap(uvps[0].lst_avg_array)) > np.pi:\n",
    "        all_lsts.append(np.unwrap(uvp.lst_avg_array) - 2 * np.pi)\n",
    "    elif np.mean(np.unwrap(uvp.lst_avg_array)) - np.mean(np.unwrap(uvps[0].lst_avg_array)) < -np.pi:        \n",
    "        all_lsts.append(np.unwrap(uvp.lst_avg_array) + 2 * np.pi)\n",
    "    else:\n",
    "        all_lsts.append(np.unwrap(uvp.lst_avg_array))\n",
    "avg_pspec_lsts = (np.mean(all_lsts, axis=0) % (2 * np.pi))"
   ]
  },
  {
   "cell_type": "code",
   "execution_count": null,
   "id": "6d280ee3",
   "metadata": {},
   "outputs": [],
   "source": [
    "# Compute SNRs for plotting\n",
    "SNRs = []\n",
    "tavg_SNRs = []\n",
    "for spw, band in enumerate(bands):\n",
    "    key = (spw, (ANTPAIR, ANTPAIR), ('pI', 'pI')) \n",
    "    for i, uvp in enumerate(uvps):\n",
    "        high_dlys = np.abs(uvp.get_dlys(key[0]) * 1e9) > 1000\n",
    "        SNRs.append(np.ravel((uvp.get_data(key) / uvp.get_stats('P_N', key).real)[:, high_dlys]))\n",
    "    for i, uvp in enumerate(uvps_time_avg):\n",
    "        high_dlys = np.abs(uvp.get_dlys(key[0]) * 1e9) > 1000\n",
    "        tavg_SNRs.append(np.ravel((uvp.get_data(key) / uvp.get_stats('P_N', key).real)[:, high_dlys]))        "
   ]
  },
  {
   "cell_type": "code",
   "execution_count": null,
   "id": "6b27cdb7",
   "metadata": {},
   "outputs": [],
   "source": [
    "def plot_Pk_vs_LST(clim=None, xlim=[-2999, 2999], pol='pI'):\n",
    "    '''Plots the real part of the power spectrum from each band as a function of LST and delay for each band.'''\n",
    "    \n",
    "    lsts = np.where(avg_pspec_lsts > avg_pspec_lsts[-1], avg_pspec_lsts - 2 * np.pi, avg_pspec_lsts) * 12 / np.pi\n",
    "    fig, axes = plt.subplots(1, len(bands), figsize=(28, 12), sharex=True, sharey=True, gridspec_kw={'wspace': .03}, dpi=100)\n",
    "    for spw, (ax, band, band_slice) in enumerate(zip(axes, bands, band_slices)):\n",
    "\n",
    "        key = (spw, (ANTPAIR, ANTPAIR), (pol, pol))  \n",
    "        pk_avg = np.mean([uvp.get_data(key) for uvp in uvps], axis=0).real\n",
    "        delays = uvps[0].get_dlys(key[0]) * 1e9\n",
    "\n",
    "        if spw == 0:\n",
    "            _to_plot = copy.deepcopy(np.where(np.isfinite(pk_avg), pk_avg, np.nan))\n",
    "            _to_plot = np.where(_to_plot == 0, np.nan, _to_plot)\n",
    "        im = ax.imshow(np.abs(np.where(np.isfinite(pk_avg), pk_avg, np.nan)), \n",
    "                       interpolation='none', aspect='auto', cmap='inferno', \n",
    "                       norm=matplotlib.colors.LogNorm(vmin=(clim[0] if clim is not None else np.nanmin(np.abs(_to_plot))), \n",
    "                                                      vmax=(clim[1] if clim is not None else np.nanmax(np.abs(_to_plot)))),\n",
    "                       extent=[delays[0], delays[-1], lsts[-1], lsts[0]])\n",
    "\n",
    "        for multiple in [1, -1]:\n",
    "            ax.axvline(multiple * dly_filter_half_widths[0] * 1e9, ls='--', color='k')\n",
    "            ax.axvline(multiple * inpaint_filter_half_widths[0] * 1e9, ls=':', color='k')\n",
    "        ax.set_xlim(xlim)\n",
    "        ax.set_title(f'Band {spw+1}:\\n{band[0]}—{band[1]} MHz', fontsize=10)\n",
    "        ax.set_xlabel('Delay (ns)')\n",
    "        if spw == 0:\n",
    "            ax.set_ylabel('LST (Hours)')\n",
    "            ax.set_yticklabels([f'{(int(val) if np.isclose(val, int(val)) else val) % 24}' for val in ax.get_yticks()])\n",
    "\n",
    "    plt.colorbar(im, ax=axes, pad=.02, aspect=40, extend='both', label=f'{pol} ' + r'|Re[$P(k)$]| (mK$^2$ $h^{-3}$ Mpc$^3$)')"
   ]
  },
  {
   "cell_type": "code",
   "execution_count": null,
   "id": "e792a3e3",
   "metadata": {},
   "outputs": [],
   "source": [
    "def plot_Pk_SNR_vs_LST(clim=[-5, 5], xlim = [-2999, 2999], func=np.real):\n",
    "    '''Plots the real power spectrum SNR (normalized by P_N, not P_SN) as a function of LST and delay for each band.'''\n",
    "    \n",
    "    lsts = np.where(data.lsts[tslice] > data.lsts[tslice][-1], data.lsts[tslice] - 2 * np.pi, data.lsts[tslice]) * 12 / np.pi\n",
    "    fig, axes = plt.subplots(1, len(bands), figsize=(28, 12), sharex=True, sharey=True, gridspec_kw={'wspace': .03}, dpi=100)\n",
    "    for spw, (ax, band, band_slice) in enumerate(zip(axes, bands, band_slices)):\n",
    "\n",
    "        key = (spw, (ANTPAIR, ANTPAIR), ('pI', 'pI'))  \n",
    "        pk_avg = func(np.mean([uvp.get_data(key) for uvp in uvps], axis=0))\n",
    "        delays = uvps[0].get_dlys(key[0]) * 1e9\n",
    "        P_N = np.mean([np.abs(uvp.get_stats('P_N', key)) for uvp in uvps], axis=0)\n",
    "\n",
    "        SNR = pk_avg / (P_N / np.sqrt(len(uvps)))\n",
    "\n",
    "        im = ax.imshow(SNR, interpolation='none', aspect='auto', cmap='bwr', \n",
    "                       vmin=clim[0], vmax=clim[1],\n",
    "                       extent=[delays[0], delays[-1], lsts[-1], lsts[0]])\n",
    "        for multiple in [1, -1]:\n",
    "            ax.axvline(multiple * dly_filter_half_widths[0] * 1e9, ls='--', color='k')\n",
    "            ax.axvline(multiple * inpaint_filter_half_widths[0] * 1e9, ls=':', color='k')\n",
    "        ax.set_xlim(xlim)\n",
    "        ax.set_title(f'Band {spw+1}:\\n{band[0]}—{band[1]} MHz', fontsize=10)\n",
    "        ax.set_xlabel('Delay (ns)')\n",
    "        if spw == 0:\n",
    "            ax.set_ylabel('LST (Hours)')\n",
    "            ax.set_yticklabels([f'{(int(val) if np.isclose(val, int(val)) else val) % 24}' for val in ax.get_yticks()])\n",
    "\n",
    "    plt.colorbar(im, ax=axes, pad=.02, aspect=40, extend='both', label=f'{\"Re\" if func == np.real else \"Im\"}' + r'[$P(k) / P_N(k)$] (unitless)')"
   ]
  },
  {
   "cell_type": "code",
   "execution_count": null,
   "id": "83715ea3",
   "metadata": {},
   "outputs": [],
   "source": [
    "def plot_SNR_hist(to_hist, theory='laplace', leg_title='All Bands, $|\\\\tau| > 1000$ ns', bins=None, denom_label='$P_N$'):\n",
    "    '''Plots the histogram of power spectrum SNR values (both real and imaginary) and compares them to a theoretical distribution.'''\n",
    "\n",
    "    fig, axes = plt.subplots(1, 2, figsize=(12, 5))\n",
    "    if bins is None:\n",
    "        bins = np.linspace(-15,15,200)        \n",
    "\n",
    "    for ax, func, c in zip(axes, [np.real, np.imag], ['C0', 'C1']):\n",
    "        ax.hist(func(to_hist), bins=bins, density=True, color=c, edgecolor='k', linewidth=.1, \n",
    "                label=f'{\"Re\" if func == np.real else \"Im\"}[$P(k)$] / {denom_label}')\n",
    "        ax.set_yscale('log')\n",
    "\n",
    "        if theory == 'laplace':\n",
    "            b = 2**-.5\n",
    "            laplace = np.exp(-np.abs(bins) / b) / 2 / b\n",
    "            ax.plot(bins, laplace, 'k--', label='Laplace Distribution')\n",
    "        elif theory == 'gauss':\n",
    "            gauss = np.exp(-bins**2/2) / np.sqrt(2*np.pi)\n",
    "            ax.plot(bins, gauss, 'k--', label='Gaussian Distribution')\n",
    "\n",
    "        ax.legend(title=leg_title)\n",
    "        ax.set_xlabel('SNR')\n",
    "        ax.set_ylabel('Density')\n",
    "        ax.set_ylim([10**np.floor(np.log10(1 / len(to_hist))), 1])\n",
    "\n",
    "        text = f'Observed Mean: {np.nanmean(func(to_hist)).real:.3f}'\n",
    "        text += f'\\nObserved Median: {np.nanmedian(func(to_hist)).real:.3f}'\n",
    "        if theory == 'laplace':\n",
    "            text += f'\\nObserved/Expected Std: {np.nanstd(func(to_hist)) / 2**.5 / b:.3f}'\n",
    "            text += f'\\nObserved/Expected MAD: {np.median(np.abs(func(to_hist) - np.median(func(to_hist)))) / b / np.log(2):.3f}'\n",
    "        elif theory == 'gauss':\n",
    "            text += f'\\nObserved/Expected Std: {np.nanstd(func(to_hist)):.3f}'\n",
    "            text += f'\\nObserved/Expected MAD: {np.median(np.abs(func(to_hist) - np.median(func(to_hist)))) / (2**.5 * special.erfinv(.5)):.3f}'\n",
    "\n",
    "        ax.set_title(text)"
   ]
  },
  {
   "cell_type": "code",
   "execution_count": null,
   "id": "0080d11a",
   "metadata": {},
   "outputs": [],
   "source": [
    "def plot_tavg_pspec():\n",
    "    '''This plots the time-averaged power spectrum over the whole range of LSTs, including 2 sigma errors'''\n",
    "    \n",
    "    fig, axes = plt.subplots(int(np.ceil(len(bands) / 2)), 2, figsize=(18, 12), sharex=True, sharey=True, gridspec_kw={'wspace': .03, 'hspace': .0}, dpi=100)\n",
    "    for spw, (ax, band, band_slice) in enumerate(zip(np.ravel(axes), bands, band_slices)):\n",
    "\n",
    "        key = (spw, (ANTPAIR, ANTPAIR), ('pI', 'pI'))\n",
    "\n",
    "        pk_avg = np.squeeze(uvp_avg_all.get_data(key).real)\n",
    "        delays = uvp_avg_all.get_dlys(key[0]) * 1e9\n",
    "        P_N = np.squeeze(uvp_avg_all.get_stats('P_N', key))\n",
    "        P_SN = np.squeeze(uvp_avg_all.get_stats('P_SN', key))        \n",
    "        ax.errorbar(delays, pk_avg, marker='o', ls='', yerr=2*P_SN, label='$Re[P(k)]$ with 2$\\sigma$ $P_{SN}$ errors')\n",
    "        ax.plot(delays, P_N, 'k--', label='$P_{N}$')\n",
    "        ax.plot(delays, P_SN, 'k-', label='$P_{SN}$')\n",
    "        ax.set_yscale('log')    \n",
    "        ax.set_xlim([-2500, 2500])\n",
    "        ax.set_ylim([1e3, 1e14])\n",
    "        ax.set_xlabel('Delay (ns)')\n",
    "        ax.tick_params(axis='x', direction='in')\n",
    "        for multiple in [1, -1]:\n",
    "            ax.axvline(multiple * dly_filter_half_widths[0] * 1e9, ls='--', color='k', lw=.5, label=(r'Filtering $\\tau_{max}$' if multiple == 1 else None))\n",
    "            ax.axvline(multiple * inpaint_filter_half_widths[0] * 1e9, ls=':', color='k', lw=.5, label=(r'Inpainting $\\tau_{max}$' if multiple == 1 else None))\n",
    "        if spw % 2 == 0:\n",
    "            ax.set_ylabel('Re[$P(k)$]\\n(mK$^2$ $h^{-3}$ Mpc$^3$)')    \n",
    "\n",
    "        ax.text(.02, .93, f'Band {spw + 1}:\\n{band[0]}—{band[1]} MHz', transform=ax.transAxes, fontsize=12,\n",
    "                va='top', ha='left', bbox=dict(boxstyle='round', facecolor='w', alpha=0.8))\n",
    "    \n",
    "    handles, labels = axes[-1, -1].get_legend_handles_labels()    \n",
    "    fig.legend(handles, labels, loc='upper center', bbox_to_anchor=(0.5, .92), ncol=len(labels))\n",
    "    \n",
    "    plt.tight_layout()"
   ]
  },
  {
   "cell_type": "markdown",
   "id": "d7ab9c3c",
   "metadata": {},
   "source": [
    "# *Figure 8: Interleave-Averaged Power Spectra (Pseudo-Stokes I, Q, U, & V) vs. LST*"
   ]
  },
  {
   "cell_type": "code",
   "execution_count": null,
   "id": "f4ae4cc3",
   "metadata": {},
   "outputs": [],
   "source": [
    "plot_Pk_vs_LST(pol='pI')\n",
    "plot_Pk_vs_LST(pol='pQ')\n",
    "plot_Pk_vs_LST(pol='pU')\n",
    "plot_Pk_vs_LST(pol='pV')"
   ]
  },
  {
   "cell_type": "markdown",
   "id": "2cbb558c",
   "metadata": {},
   "source": [
    "# *Figure 9: Interleave-Averaged Power Spectrum SNR vs. LST (Real and Imaginary for pI)*"
   ]
  },
  {
   "cell_type": "code",
   "execution_count": null,
   "id": "93240fe7",
   "metadata": {},
   "outputs": [],
   "source": [
    "plot_Pk_SNR_vs_LST(func=np.real)\n",
    "plot_Pk_SNR_vs_LST(func=np.imag)"
   ]
  },
  {
   "cell_type": "markdown",
   "id": "638078a7",
   "metadata": {},
   "source": [
    "# *Figure 10: High Delay Power Spectrum SNR Histograms Before and After Incoherent Averaging*"
   ]
  },
  {
   "cell_type": "code",
   "execution_count": null,
   "id": "84bb8bba",
   "metadata": {},
   "outputs": [],
   "source": [
    "plot_SNR_hist(np.array([snr for interleave_band in SNRs for snr in interleave_band]), theory='laplace')\n",
    "plot_SNR_hist(np.array([snr for interleave_band in tavg_SNRs for snr in interleave_band]), theory='gauss', bins=np.linspace(-10,10,100),\n",
    "              leg_title='All Bands, Time-Averaged,\\n$|\\\\tau| > 1000$ ns')"
   ]
  },
  {
   "cell_type": "markdown",
   "id": "0d97725a",
   "metadata": {},
   "source": [
    "# *Figure 11: Incoherently Averaged Power Spectrum with Error Bars*"
   ]
  },
  {
   "cell_type": "code",
   "execution_count": null,
   "id": "85ace6b2",
   "metadata": {},
   "outputs": [],
   "source": [
    "plot_tavg_pspec()"
   ]
  },
  {
   "cell_type": "markdown",
   "id": "a9297e18-eacf-4624-ab3c-809b89504956",
   "metadata": {
    "execution": {
     "iopub.execute_input": "2024-02-12T19:43:58.332071Z",
     "iopub.status.busy": "2024-02-12T19:43:58.330858Z",
     "iopub.status.idle": "2024-02-12T19:43:58.340649Z",
     "shell.execute_reply": "2024-02-12T19:43:58.338846Z",
     "shell.execute_reply.started": "2024-02-12T19:43:58.332014Z"
    }
   },
   "source": [
    "## Average Over Interleaves"
   ]
  },
  {
   "cell_type": "code",
   "execution_count": null,
   "id": "a559f5ef-4998-4d0f-bf1f-c9cf69377614",
   "metadata": {},
   "outputs": [],
   "source": [
    "def recursive_add_pspec(objects):\n",
    "    '''Method for faster combination of UVPSpec objects.'''\n",
    "    if len(objects) == 0:\n",
    "        raise ValueError('Cannot run recursive_add on length-0 objects.')\n",
    "    if len(objects) == 1:\n",
    "        # Base case: only one object left, return it\n",
    "        return objects[0]\n",
    "    elif len(objects) == 2:\n",
    "        # Base case: two objects, add them together\n",
    "        return hp.uvpspec.combine_uvpspec(objects, merge_history=False, verbose=False)\n",
    "    else:\n",
    "        # Recursive case: split the list in half and add each half\n",
    "        midpoint = len(objects) // 2\n",
    "        left_sum = recursive_add_pspec(objects[:midpoint])\n",
    "        right_sum = recursive_add_pspec(objects[midpoint:])\n",
    "        return hp.uvpspec.combine_uvpspec([left_sum, right_sum], merge_history=False, verbose=False)"
   ]
  },
  {
   "cell_type": "code",
   "execution_count": null,
   "id": "7d383559-4ffc-48e1-b890-77c4fbc1ecde",
   "metadata": {},
   "outputs": [],
   "source": [
    "# combine all interleaves into UVPSpec object\n",
    "interleaved_uvp = recursive_add_pspec(uvps)\n",
    "\n",
    "# select each individual time and average interleaves together incoherently\n",
    "to_recombine = []\n",
    "for times in interleaved_uvp.time_avg_array.reshape(-1, len(uvps)):\n",
    "    to_recombine.append(interleaved_uvp.select(times=times, inplace=False))\n",
    "    to_recombine[-1].average_spectra(time_avg=True, error_weights='P_N', error_field=['P_N', 'P_SN'])\n",
    "\n",
    "# combine all single-integration UVPSpec objects\n",
    "interleaved_uvp = recursive_add_pspec(to_recombine)"
   ]
  },
  {
   "cell_type": "markdown",
   "id": "75ef3628",
   "metadata": {},
   "source": [
    "## Save Results"
   ]
  },
  {
   "cell_type": "code",
   "execution_count": null,
   "id": "9362190a",
   "metadata": {},
   "outputs": [],
   "source": [
    "if SAVE_RESULTS:\n",
    "    # Create pspec container and write all interleaves to it\n",
    "    psc = hp.PSpecContainer(OUT_PSPEC_FILE, mode='rw', keep_open=False)\n",
    "    psc.set_pspec('stokespol', 'interleave_averaged', interleaved_uvp, overwrite=True)\n",
    "\n",
    "    # write ancillary data products directly to header attributes\n",
    "    with h5py.File(OUT_PSPEC_FILE, 'r+') as f:\n",
    "        f['header'].attrs['dpss_coherent_avg_corrections'] = [dpss_coherent_avg_correction(spw) for spw in range(len(bands))]\n",
    "        f['header'].attrs['frf_losses'] = [frf_losses[band] for band in bands]"
   ]
  },
  {
   "cell_type": "markdown",
   "id": "1cdff354",
   "metadata": {},
   "source": [
    "## Metadata"
   ]
  },
  {
   "cell_type": "code",
   "execution_count": null,
   "id": "69a61c0f",
   "metadata": {},
   "outputs": [],
   "source": [
    "for repo in ['numpy', 'scipy', 'astropy', 'hera_cal', 'hera_qm', 'hera_filters', 'hera_pspec', 'hera_notebook_templates', 'pyuvdata']:\n",
    "    exec(f'from {repo} import __version__')\n",
    "    print(f'{repo}: {__version__}')"
   ]
  },
  {
   "cell_type": "code",
   "execution_count": null,
   "id": "25b00b57",
   "metadata": {},
   "outputs": [],
   "source": [
    "print(f'Finished execution in {(time.time() - tstart) / 60:.2f} minutes.')"
   ]
  },
  {
   "cell_type": "code",
   "execution_count": null,
   "id": "b3872206",
   "metadata": {},
   "outputs": [],
   "source": []
  },
  {
   "cell_type": "code",
   "execution_count": null,
   "id": "f003ca93",
   "metadata": {},
   "outputs": [],
   "source": []
  }
 ],
 "metadata": {
  "kernelspec": {
   "display_name": "canary",
   "language": "python",
   "name": "canary"
  },
  "language_info": {
   "codemirror_mode": {
    "name": "ipython",
    "version": 3
   },
   "file_extension": ".py",
   "mimetype": "text/x-python",
   "name": "python",
   "nbconvert_exporter": "python",
   "pygments_lexer": "ipython3",
   "version": "3.10.10"
  },
  "toc": {
   "base_numbering": 1,
   "nav_menu": {},
   "number_sections": true,
   "sideBar": true,
   "skip_h1_title": false,
   "title_cell": "Table of Contents",
   "title_sidebar": "Contents",
   "toc_cell": false,
   "toc_position": {},
   "toc_section_display": true,
   "toc_window_display": false
  }
 },
 "nbformat": 4,
 "nbformat_minor": 5
}<|MERGE_RESOLUTION|>--- conflicted
+++ resolved
@@ -281,12 +281,8 @@
     "# load data for both crosses and autos with times corresponding only to those in the crosses\n",
     "single_bl_times = np.array(io.HERAData(SINGLE_BL_FILE).times)\n",
     "hd = io.HERAData([AUTO_BL_FILE, SINGLE_BL_FILE])\n",
-<<<<<<< HEAD
-    "data, flags, nsamples = hd.read(times=single_bl_times, polarizations=polarizations)"
-=======
-    "data, flags, nsamples = hd.read(times=single_bl_times)\n",
+    "data, flags, nsamples = hd.read(times=single_bl_times, polarizations=polarizations)\n"
     "cross_bls = [ANTPAIR + (pol,) for pol in data.pols()]"
->>>>>>> dc93cad3
    ]
   },
   {
@@ -2100,20 +2096,12 @@
     "coherent_avg_correction_factors = []\n",
     "for spw, band in enumerate(bands):\n",
     "    coherent_avg_correction_factor = dpss_coherent_avg_correction(spw)\n",
-<<<<<<< HEAD
     "    coherent_avg_correction_factors.append(coherent_avg_correction_factor)\n",
-    "    key = (spw, (ANTPAIR, ANTPAIR), ('pI', 'pI')) \n",
-    "    for i, uvp in enumerate(uvps):        \n",
-    "        # apply coherent average correction due to integrations not being independent after FRF\n",
-    "        P_N = uvp.get_stats('P_N', key) / coherent_avg_correction_factor\n",
-    "        uvp.set_stats('P_N', key, P_N)\n",
-=======
     "    for i, uvp in enumerate(uvps):\n",
     "        # loop over all pols, but only this spw\n",
     "        for key in uvp.get_all_keys():\n",
     "            if key[0] != spw:\n",
     "                continue\n",
->>>>>>> dc93cad3
     "        \n",
     "            # apply coherent average correction due to integrations not being independent after FRF\n",
     "            P_N = uvp.get_stats('P_N', key) / coherent_avg_correction_factor\n",
